"""Model grocery store checkout lanes.

A grocery store checkout system is modeled. Each grocery store has one or more
checkout lanes. Each lane has a cashier that scans customers' items. Zero or
more baggers bag items after the cashier scans them. Cashiers will also bag
items if there is no bagger helping at their lane.

Several bagger assignment policies are implemented. This model helps determine
the optimal policy under various conditions. The model is also useful for
estimating bagger, checkout lane, and cashier resources needed for various
customer profiles.

"""
WITH_PROFILE=0
import time
import heapq as hq
from argparse import ArgumentParser
from datetime import timedelta
from functools import partial
from itertools import count, tee, chain, repeat
import simpy
import sys
import timeit

if WITH_PROFILE:
    import line_profiler
    import atexit
    profile = line_profiler.LineProfiler()
    atexit.register(profile.print_stats)


from max_min_fairness import max_min_fair_allocation
# from simpy import Container, Resource, Store, FilterStore, Event
from simpy.resources import base
from simpy.events import PENDING, EventPriority, URGENT
from simpy.resources import store
from vcd.gtkw import GTKWSave

from typing import (
    TYPE_CHECKING,
    Any,
    Callable,
    List,
    NamedTuple,
    Optional,
    Union,
)
from simpy.core import BoundClass, Environment
import random
from pyDigitalWaveTools.vcd.parser import VcdParser
import yaml
from desmod.component import Component
from desmod.config import apply_user_overrides, parse_user_factors
from desmod.dot import generate_dot
from desmod.queue import Queue, FilterQueue, QueueGetEvent
from desmod.pool import Pool
from functools import wraps
from desmod.simulation import simulate, simulate_factors, simulate_many
from collections import OrderedDict
import pprint as pp
import simpy as sim

from desmod.simulation import (
    SimEnvironment,
    SimStopEvent,)

ALLOCATION_SUCCESS = "V"
ALLOCATION_FAIL = "F"
ALLOCATION_REQUEST = "allocation_request"
NEW_TASK = "new_task_created"

DP_POLICY_FCFS = "fcfs2342"
DP_POLICY_RATE_LIMIT = "rate123"
DP_POLICY_DPF = "DPF_N_234"  # task arrival-based quota accumulation
DP_POLICY_DPF_T = "DPF_T_234"  # task time-based quota accumulation
DP_POLICY_DPF_A = "DPF_A_234"  # adaptive task arrival based quota accumulation
TIMEOUT_VAL = "timeout_triggered543535"
NUMERICAL_DELTA = 1e-8
TIMEOUT_TOLERATE = 0.01
DRS_DEFAULT = 'default_def_DRS'
DRS_L2 = 'L2_norm_def_DRS'
DRS_L1 = 'L1_norm_def_DRS'
DRS_L_INF = 'L_inf_norm_def_DRS'


class NoneBlockingPutMixin(object):
    def put(self, *args, **kwargs):
        event = super(NoneBlockingPutMixin, self).put(*args, **kwargs)
        assert event.ok
        return event


class LazyAnyFilterQueue(FilterQueue):
    LAZY: EventPriority = EventPriority(99)

    def _trigger_when_at_least(self, *args, **kwargs) -> None:
        super()._trigger_when_at_least(priority=self.LAZY, *args, **kwargs)


class SingleGetterMixin(object):
    def get(self, *args, **kwargs):
        event = super(SingleGetterMixin, self).get(*args, **kwargs)
        assert len(self._get_waiters) <= 1
        return event


class NoneBlockingGetMixin(object):
    def get(self, *args, **kwargs):
        event = super(NoneBlockingGetMixin, self).get(*args, **kwargs)
        assert event.ok
        return event


def defuse(event):
    def set_defused(evt):
        evt.defused = True

    if not event.processed:
        event.callbacks.append(set_defused)


class DummyPutPool(SingleGetterMixin, NoneBlockingPutMixin, Pool):
    pass


class DummyPool(NoneBlockingGetMixin, NoneBlockingPutMixin, Pool):
    pass


class DummyPutQueue(SingleGetterMixin, NoneBlockingPutMixin, Queue):
    pass


class DummyPutLazyAnyFilterQueue(SingleGetterMixin, NoneBlockingPutMixin, LazyAnyFilterQueue):
    pass


class DummyQueue(NoneBlockingPutMixin, NoneBlockingGetMixin, Queue):
    pass


class DummyFilterQueue(NoneBlockingPutMixin, NoneBlockingGetMixin, FilterQueue):
    pass


class InsufficientDpException(RuntimeError):
    pass


class RejectDpPermissionError(RuntimeError):
    pass


class StopReleaseDpError(RuntimeError):
    pass


class DpBlockRetiredError(RuntimeError):
    pass


class ResourceAllocFail(RuntimeError):
    pass


class TaskPreemptedError(RuntimeError):
    pass


class RejectResourcePermissionError(RuntimeError):
    pass


class Top(Component):
    """The top-level component of the model."""

    def __init__(self, *args, **kwargs):
        super().__init__(*args, **kwargs)
        self.tasks = Tasks(self)
        self.resource_master = ResourceMaster(self)
        tick_seconds = self.env.config['resource_master.clock.tick_seconds']
        if self.env.config['resource_master.block.lifetime'] and self.env.config['resource_master.clock.dpf_adaptive_tick']:
            tick_seconds = max(tick_seconds, self.env.config['resource_master.block.lifetime']/100)
        # tick_seconds = 0.5
        self.global_clock = Clock(tick_seconds, self)
        self.add_process(self.timeout_stop)
    
    def timeout_stop(self):
        t0 = timeit.default_timer()
<<<<<<< HEAD
        while timeit.default_timer() - t0 < self.env.config['sim.runtime.timeout']*60:
            yield self.env.timeout(20)
        raise Exception('Simulation timeout %d min ' % self.env.config['sim.runtime.timeout'])
=======
        while timeit.default_timer() - t0 < 1 : #20*60:
            yield self.env.timeout(20)
        
        self.env.until = SimStopEvent(self.env)
        self.env.until.schedule()
>>>>>>> f2bcbc6c

    def connect_children(self):
        self.connect(self.tasks, 'resource_master')
        self.connect(self.tasks, 'global_clock')
        self.connect(self.resource_master, 'global_clock')

    @classmethod
    def pre_init(cls, env):
        # Compose a GTKWave save file that lays-out the various VCD signals in
        # a meaningful manner. This must be done at pre-init time to allow
        # sim.gtkw.live to work.
        analog_kwargs = {
            # 'datafmt': 'dec',
            'color': 'cycle',
            'extraflags': ['analog_step'],
        }
        with open(env.config['sim.gtkw.file'], 'w') as gtkw_file:
            gtkw = GTKWSave(gtkw_file)
            gtkw.dumpfile(env.config['sim.vcd.dump_file'], abspath=False)
            gtkw.treeopen('dp_sim')
            gtkw.signals_width(300)
            with gtkw.group(f'task'):
                scope = 'tasks'
                gtkw.trace(f'{scope}.active_count', datafmt='dec', **analog_kwargs)
                gtkw.trace(f'{scope}.completion_count', datafmt='dec', **analog_kwargs)
                gtkw.trace(f'{scope}.fail_count', datafmt='dec', **analog_kwargs)

            # for i in range(env.config['grocery.num_lanes']):
            with gtkw.group(f'resource'):
                scope = 'resource_master'
                gtkw.trace(f'{scope}.cpu_pool', datafmt='dec', **analog_kwargs)
                gtkw.trace(f'{scope}.gpu_pool', datafmt='dec', **analog_kwargs)
                gtkw.trace(f'{scope}.memory_pool', datafmt='dec', **analog_kwargs)
                gtkw.trace(f'{scope}.unused_dp', datafmt='real', **analog_kwargs)
                gtkw.trace(f'{scope}.committed_dp', datafmt='real', **analog_kwargs)

    def elab_hook(self):
        # We generate DOT representations of the component hierarchy. It is
        # only after elaboration that the component tree is fully populated and
        # connected, thus generate_dot() is called here in elab_hook().
        generate_dot(self)


class Clock(Component):
    base_name = 'clock'

    def __init__(self, per_tick_seconds, *args, **kwargs):
        super().__init__(*args, **kwargs)

        self.tick_period = per_tick_seconds
        self.ticking_proc = self.env.process(self.ticking())

    def ticking(self):
        while True:
            yield self.env.timeout(self.tick_period)

    @property
    def next_tick(self):
        return self.ticking_proc.target


class ResourceMaster(Component):
    """Model a grocery store with checkout lanes, cashiers, and baggers."""

    base_name = 'resource_master'
    _DP_HANDLER_INTERRUPT_MSG = "interrupted_by_dp_hanlder"
    _RSC_HANDLER_INTERRUPT_MSG = "interrupted_by_resource_hanlder"

    _RESRC_HANDLER_INTERRUPT_MSG = 'interrupted_by_resource_hanlder'
    _RESRC_RELEASE = "released_resource"
    _RESRC_PERMITED_FAIL_TO_ALLOC = "new_task_arrival"
    _RESRC_TASK_ARRIVAL = "new_task_arrival"

    def __init__(self, *args, **kwargs):
        super().__init__(*args, **kwargs)
        self.add_connections('global_clock')
        self._retired_blocks = set()
        self.dp_policy = self.env.config["resource_master.dp_policy"]
        self.is_dp_policy_fcfs = self.dp_policy == DP_POLICY_FCFS
        self.is_dp_policy_dpf = self.dp_policy == DP_POLICY_DPF
        self.is_dp_policy_dpft = self.dp_policy == DP_POLICY_DPF_T
        self.is_dp_policy_dpfa = self.dp_policy == DP_POLICY_DPF_A

        self.is_dp_policy_rate = self.dp_policy == DP_POLICY_RATE_LIMIT

        self.unused_dp = DummyPool(self.env)

        self.auto_probe('unused_dp', vcd={'var_type': 'real'})
        self.init_blocks_ready = self.env.event()
        self.committed_dp = DummyPool(self.env)

        self.auto_probe('committed_dp', vcd={'var_type': 'real'})

        self.block_dp_storage = DummyPutQueue(self.env, capacity=float("inf"))

        self.is_cpu_needed_only = self.env.config['resource_master.is_cpu_needed_only']
        self.cpu_pool = DummyPool(self.env, capacity=self.env.config["resource_master.cpu_capacity"],
                                  init=self.env.config["resource_master.cpu_capacity"], hard_cap=True)
        self.auto_probe('cpu_pool', vcd={})

        self.memory_pool = DummyPool(self.env, capacity=self.env.config["resource_master.memory_capacity"],
                                     init=self.env.config["resource_master.memory_capacity"], hard_cap=True)
        self.auto_probe('memory_pool', vcd={})

        self.gpu_pool = DummyPool(self.env, capacity=self.env.config["resource_master.gpu_capacity"],
                                  init=self.env.config["resource_master.gpu_capacity"], hard_cap=True)
        self.auto_probe('gpu_pool', vcd={})

        self.mail_box = DummyPutQueue(self.env)
        # make sure get event happens at the last of event queue at current epoch.
        self.resource_sched_mail_box = DummyPutLazyAnyFilterQueue(self.env)
        # two types of item in mail box:
        # 1. a list of block ids whose quota get incremented,
        # 2. new arrival task id
        self.dp_sched_mail_box = DummyPutLazyAnyFilterQueue(self.env)

        self.task_state = dict()  # {task_id:{...},...,}
        # for rate limiting dp scheduling, distributed dp schedulers init in loop
        self.add_processes(self.generate_datablocks_loop)
        self.add_processes(self.allocator_frontend_loop)
        self.debug("dp allocation policy %s" % self.dp_policy)
        # waiting for dp permission
        self.dp_waiting_tasks = DummyFilterQueue(self.env,
                                                 capacity=float(
                                                     "inf"))  # {tid: DRS },  put task id and state to cal order

        # waiting for resource permission
        self.resource_waiting_tasks = DummyFilterQueue(self.env, capacity=float("inf"))

        self.auto_probe('resource_waiting_tasks', vcd={})
        self.auto_probe('dp_waiting_tasks', vcd={})

        if self.is_dp_policy_dpf:
            self.denom = self.env.config['resource_master.dp_policy.dpf.denominator']
        # for quota based policy
        if self.is_dp_policy_dpf or self.is_dp_policy_dpft or self.is_dp_policy_dpfa:
            self.add_processes(self.scheduling_dp_loop)

        self.add_processes(self.scheduling_resources_loop)

    def scheduling_resources_loop(self):

        def _permit_resource(request_tid, idle_resources):
            # non blocking
            # warning, resource allocation may fail/abort after permitted.
            # e.g. when resource handler is interrupted

            self.resource_waiting_tasks.get(filter=lambda x: x == request_tid)
            idle_resources['cpu_level'] -= self.task_state[request_tid]['resource_request']['cpu']
            if not self.is_cpu_needed_only:
                idle_resources['gpu_level'] -= self.task_state[request_tid]['resource_request']['gpu']
                idle_resources['memory_level'] -= self.task_state[request_tid]['resource_request']['memory']
            self.task_state[request_tid]['resource_permitted_event'].succeed()

        # fixme coverage
        def _reject_resource(request_tid):

            self.resource_waiting_tasks.get(filter=lambda x: x == request_tid)
            self.task_state[request_tid]['resource_permitted_event'].fail(RejectResourcePermissionError('xxxx'))

        while True:

            yield self.resource_sched_mail_box.when_any()
            # ensure the scheduler is really lazy to process getter
            assert self.env.peek() != self.env.now or self.env._queue[0][1] == LazyAnyFilterQueue.LAZY
            # ignore fake door bell, listen again
            if len(self.resource_sched_mail_box.items) == 0:
                continue

            mail_box = self.resource_sched_mail_box
            # HACK using get is slow
            msgs, mail_box.items= mail_box.items, []
            # msgs = list(mail_box.get(filter=lambda x: True).value for _ in range(len(mail_box.items)))

            resrc_release_msgs = []
            new_arrival_msgs = []
            fail_alloc_msgs = []

            for msg in msgs:
                if msg['msg_type'] == self._RESRC_TASK_ARRIVAL:
                    new_arrival_msgs.append(msg)
                elif msg['msg_type'] == self._RESRC_RELEASE:
                    resrc_release_msgs.append(msg)
                # fixme coverage
                elif msg['msg_type'] == self._RESRC_PERMITED_FAIL_TO_ALLOC:
                    fail_alloc_msgs.append(msg)
                else:
                    raise Exception('cannot identify message type')

            new_arrival_tid = [m['task_id'] for m in new_arrival_msgs]
            # should be a subset

            assert set(new_arrival_tid) <= set(self.resource_waiting_tasks.items)

            task_sched_order = None
            # optimization for case with only new arrival task(s), fcfs
            if len(new_arrival_msgs) == len(msgs):
                task_sched_order = new_arrival_tid
            # otherwise, iterate over all sleeping tasks to sched.
            else:
                task_sched_order = copy.deepcopy(self.resource_waiting_tasks.items)

            this_epoch_idle_resources = {"cpu_level": self.cpu_pool.level,
                                         "gpu_level": self.gpu_pool.level,
                                         "memory_level": self.memory_pool.level
                                         }
            # save, sched later
            fcfs_sleeping_dp_waiting_tasks = []

            for sleeping_tid in task_sched_order:
                if not self.task_state[sleeping_tid]['dp_committed_event'].triggered:
                    # will schedule dp_waiting task later
                    fcfs_sleeping_dp_waiting_tasks.append(sleeping_tid)

                # sched dp granted tasks
                # first round: sched dp-granted tasks
                elif self.task_state[sleeping_tid]['dp_committed_event'].ok:
                    if self._is_idle_resource_enough(sleeping_tid, this_epoch_idle_resources):
                        _permit_resource(sleeping_tid, this_epoch_idle_resources)
                # fixme coverage
                else:
                    assert not self.task_state[sleeping_tid]['dp_committed_event'].ok
                    raise Exception(
                        "impossible to see dp rejected task in resource_waiting_tasks. This should already happen: failed dp commit -> "
                        "interrupt resoruce handler -> dequeue resource_waiting_tasks")

            sleeping_dp_waiting_sched_order = None
            # sched dp waiting tasks
            if self.is_dp_policy_fcfs or self.is_dp_policy_rate:
                sleeping_dp_waiting_sched_order = fcfs_sleeping_dp_waiting_tasks
            elif self.is_dp_policy_dpf or self.is_dp_policy_dpft or self.is_dp_policy_dpfa:
                # smallest dominant_resource_share task first
                sleeping_dp_waiting_sched_order = sorted(fcfs_sleeping_dp_waiting_tasks, reverse=False,
                                                         key=lambda t_id: self.task_state[t_id][
                                                             'dominant_resource_share'])

            # second round: sched dp ungranted
            for sleeping_tid in sleeping_dp_waiting_sched_order:
                if self._is_idle_resource_enough(sleeping_tid, this_epoch_idle_resources):
                    _permit_resource(sleeping_tid, this_epoch_idle_resources)

    def _is_idle_resource_enough(self, tid, idle_resources):
        if idle_resources['cpu_level'] < self.task_state[tid]['resource_request']['cpu']:
            return False
        if not self.is_cpu_needed_only:
            if idle_resources['gpu_level'] < self.task_state[tid]['resource_request']['gpu']:
                return False
            if idle_resources['memory_level'] < self.task_state[tid]['resource_request'][
                'memory']:
                return False

        return True

    def scheduling_dp_loop(self):
        # calculate DR share, match, allocate,
        # update DRS if new quota has over lap with tasks
        while True:

            yield self.dp_sched_mail_box.when_any()
            dp_processed_task_idx = []
            # ensure the scheduler is really lazy to process getter, wait for all quota incremented
            assert self.env.peek() != self.env.now or self.env._queue[0][1] == LazyAnyFilterQueue.LAZY
            # ignore fake door bell, listen again
            if len(self.dp_sched_mail_box.items) == 0:
                continue
            # HACK, avoid calling slow get()
            msgs, self.dp_sched_mail_box.items = self.dp_sched_mail_box.items, []
            # mail_box = self.dp_sched_mail_box
            # msgs = list(mail_box.get(filter=lambda x: True).value for _ in range(len(mail_box.items)))

            new_arrival_tid = []
            incremented_quota_idx = set()
            msgs_amount = len(msgs)
            for m in msgs:
                if isinstance(m, int):
                    # assert m in self.dp_waiting_tasks.items
                    idx = self.dp_waiting_tasks.items.index(m, -msgs_amount - 10)
                    new_arrival_tid.append( (idx, m))
                else:
                    assert isinstance(m, list)
                    incremented_quota_idx.update(m)

            this_epoch_unused_quota = [block['dp_quota'].level for block in self.block_dp_storage.items]
            # new task arrived
            for _, new_task_id in new_arrival_tid:
                assert self.task_state[new_task_id]['dominant_resource_share'] is None


            has_quota_increment = True if len(incremented_quota_idx) > 0 else False
            # update DRS of tasks if its demands has any incremented quota, or new comming tasks.
            quota_incre_upper_bound = max(incremented_quota_idx) if has_quota_increment else -1
            quota_incre_lower_bound = min(incremented_quota_idx) if has_quota_increment else -1

            if self.env.config['resource_master.dp_policy.dpf_family.dominant_resource_share'] == DRS_DEFAULT and has_quota_increment:
                # iterate from newest task
                for t_id in reversed(self.dp_waiting_tasks.items):
                    # update DRS
                    this_task = self.task_state[t_id]
                    this_request = this_task['resource_request']
                    request_blk_upper_bound = this_request['block_idx'][-1]
                    request_blk_lower_bound = this_request['block_idx'][0]
                    if not (request_blk_upper_bound< quota_incre_lower_bound or request_blk_lower_bound > quota_incre_upper_bound) \
                        or this_task['dominant_resource_share'] is None:
                        # optimization
                        if self.is_dp_policy_dpft:
                            # only care newest blk, has least quota
                            i = this_request['block_idx'][-1]
                            quota_amount = self.env.config["resource_master.block.init_epsilon"] - \
                                           self.block_dp_storage.items[i]['dp_container'].level
                            if quota_amount:
                                this_task['dominant_resource_share'] = this_request['epsilon'] / quota_amount
                            else:
                                this_task['dominant_resource_share'] = float('inf')

                        else:
                            resource_shares = []
                            for i in this_request['block_idx']:
                                quota_amount = self.env.config["resource_master.block.init_epsilon"] - \
                                               self.block_dp_storage.items[i]['dp_container'].level
                                if quota_amount:
                                    rs = this_request['epsilon'] / quota_amount
                                    assert rs > 0
                                    resource_shares.append(rs)
                                else:
                                    self.task_state[t_id]['dominant_resource_share'] = float('inf')
                                    break
                            else:
                                self.task_state[t_id]['dominant_resource_share'] = max(resource_shares)

            elif self.env.config['resource_master.dp_policy.dpf_family.dominant_resource_share'] == DRS_DEFAULT and not has_quota_increment:
                for _, new_task_id in new_arrival_tid:
                    this_task = self.task_state[new_task_id]
                    this_request = this_task["resource_request"]
                    # block_num = len(this_request['block_idx'])
                    # omit sqrt operation for performance, maintain the correctness/monotonicity.
                    # this_task['dominant_resource_share'] = (this_request['epsilon'] ** 2) * block_num
                    resource_shares = []
                    for i in this_request['block_idx']:
                        quota_amount = self.block_dp_storage.items[i]['dp_quota'].level
                        if quota_amount:
                            rs = this_request['epsilon'] / quota_amount
                        else:
                            rs = float('inf')
                        assert rs > 0
                        resource_shares.append(rs)
                    this_task['dominant_resource_share'] = max(resource_shares)

            # other DRS are independent from arrival task
            elif self.env.config['resource_master.dp_policy.dpf_family.dominant_resource_share'] == DRS_L2:
                for _, new_task_id in new_arrival_tid:
                    this_task = self.task_state[new_task_id]
                    this_request = this_task['resource_request']
                    block_num = len(this_request['block_idx'])
                    # omit sqrt operation for performance, maintain the correctness/monotonicity.
                    this_task['dominant_resource_share'] = (this_request['epsilon'] ** 2) * block_num

            elif self.env.config['resource_master.dp_policy.dpf_family.dominant_resource_share'] == DRS_L_INF:
                for _, new_task_id in new_arrival_tid:
                    this_task = self.task_state[new_task_id]
                    this_task['dominant_resource_share'] = this_task["resource_request"]['epsilon']

            elif self.env.config['resource_master.dp_policy.dpf_family.dominant_resource_share'] == DRS_L1:
                for _, new_task_id in new_arrival_tid:
                    this_task = self.task_state[new_task_id]
                    this_request = this_task['resource_request']
                    block_num = len(this_request['block_idx'])
                    # omit sqrt operation for performance, maintain the correctness/monotonicity.
                    this_task['dominant_resource_share'] = this_request['epsilon'] * block_num

            if has_quota_increment:
                permit_dp_task_order = sorted(enumerate(self.dp_waiting_tasks.items), reverse=False,
                                              key=lambda x: self.task_state[x[1]]['dominant_resource_share'])
            # optimization for no new quota case
            elif len(new_arrival_tid) != 0 :
                permit_dp_task_order = sorted(new_arrival_tid, reverse=False,
                                              key=lambda x: self.task_state[x[1]]['dominant_resource_share'])

            # iterate over tasks ordered by DRS, match quota, allocate.
            dp_permitted_task_ids = set()
            dp_permitted_blk_ids = set()
            should_grant_top_small = self.env.config['resource_master.dp_policy.dpf_family.grant_top_small']
            are_leading_tasks_ok = True
            for idx, t_id in permit_dp_task_order:
                if should_grant_top_small and (not are_leading_tasks_ok):
                    break
                this_task = self.task_state[t_id]
                this_request = this_task["resource_request"]
                # drs = this_task['dominant_resource_share']
                # assert drs is not None
                task_demand_block_idx = this_request['block_idx']

                task_demand_epsilon = this_request['epsilon']

                for b_idx in task_demand_block_idx:
                    if this_epoch_unused_quota[b_idx] + NUMERICAL_DELTA < task_demand_epsilon :
                        are_leading_tasks_ok = False
                        break
                # task is permitted
                else:
                    drs = this_task['dominant_resource_share']
                    self.debug(t_id, "DP permitted, Dominant resource share: %.3f" % drs)
                    for i in task_demand_block_idx:
                        this_epoch_unused_quota[i] -= task_demand_epsilon
                    this_task["dp_permitted_event"].succeed()
                    dp_permitted_task_ids.add(t_id)
                    dp_permitted_blk_ids.update(task_demand_block_idx)
                    dp_processed_task_idx.append(idx)


            # reject tasks after allocation
            dp_rejected_task_ids = []
            if has_quota_increment:
                for idx, t_id in enumerate(self.dp_waiting_tasks.items):
                    if t_id not in dp_permitted_task_ids:
                        this_task = self.task_state[t_id]
                        this_request = this_task["resource_request"]
                        task_demand_block_idx = this_request['block_idx']
                        task_demand_epsilon = this_request['epsilon']

                        # HACK, this is an approximation for rejection performance
                        old_demand_blk, new_demand_blk = task_demand_block_idx[0],task_demand_block_idx[-1]
                        item = self.block_dp_storage.items[old_demand_blk]
                        if item['is_retired']:
                            if this_epoch_unused_quota[b_idx] < task_demand_epsilon:
                                this_task["dp_permitted_event"].fail(DpBlockRetiredError())
                                dp_rejected_task_ids.append(t_id)
                                dp_processed_task_idx.append(idx)

                        if not self.is_dp_policy_dpft and new_demand_blk!=old_demand_blk:
                            item = self.block_dp_storage.items[new_demand_blk]
                            if item['is_retired']:
                                if this_epoch_unused_quota[b_idx] < task_demand_epsilon:
                                    this_task["dp_permitted_event"].fail(DpBlockRetiredError())
                                    dp_rejected_task_ids.append(t_id)
                                    dp_processed_task_idx.append(idx)



            # dequeue all permitted and rejected waiting tasks
            # HACK avoid calling get()
            dp_processed_task_idx.sort(reverse=True)
            for i in dp_processed_task_idx:
                del self.dp_waiting_tasks.items[i]
            # .remove(tid)
                # self.dp_waiting_tasks.get(filter=lambda tid_item: tid_item == tid)

    if WITH_PROFILE:
        scheduling_dp_loop = profile(scheduling_dp_loop)

    def allocator_frontend_loop(self):
        while True:
            # loop only blocks here
            yield self.mail_box.when_any()

            for i in range(self.mail_box.size):
                get_evt = self.mail_box.get()
                msg = get_evt.value

                if msg["message_type"] == NEW_TASK:
                    assert msg["task_id"] not in self.task_state
                    self.task_state[msg["task_id"]] = dict()
                    self.task_state[msg["task_id"]]["task_proc"] = msg["task_process"]

                if msg["message_type"] == ALLOCATION_REQUEST:
                    assert msg["task_id"] in self.task_state
                    self.task_state[msg["task_id"]] = dict()
                    self.task_state[msg["task_id"]]["resource_request"] = msg
                    self.task_state[msg["task_id"]]["resource_allocate_timestamp"] = None
                    self.task_state[msg["task_id"]]["dp_commit_timestamp"] = None
                    self.task_state[msg["task_id"]]["task_completion_timestamp"] = None
                    self.task_state[msg["task_id"]]["task_publish_timestamp"] = None

                    self.task_state[msg["task_id"]]["is_dp_granted"] = False

                    self.task_state[msg["task_id"]]["resource_allocated_event"] = msg.pop("resource_allocated_event")
                    self.task_state[msg["task_id"]]["dp_committed_event"] = msg.pop("dp_committed_event")

                    # following two events are controlled by scheduling policy
                    self.task_state[msg["task_id"]]["dp_permitted_event"] = self.env.event()
                    self.task_state[msg["task_id"]]["resource_permitted_event"] = self.env.event()
                    self.task_state[msg["task_id"]]["resource_released_event"] = self.env.event()

                    # self.task_state[msg["task_id"]]["retired_blocks_in_demand"] = [] if self.is_dp_policy_dpf else None
                    self.task_state[msg["task_id"]]["dominant_resource_share"] = None

                    self.task_state[msg["task_id"]]["execution_proc"] = msg.pop("execution_proc")
                    self.task_state[msg["task_id"]]["waiting_for_dp_proc"] = msg.pop("waiting_for_dp_proc")

                    ## trigger allocation
                    self.task_state[msg["task_id"]]["handler_proc_dp"] = self.env.process(
                        self.task_dp_handler(msg["task_id"]))
                    self.task_state[msg["task_id"]]["handler_proc_resource"] = self.env.process(
                        self.task_resources_handler(msg["task_id"]))

                    self.task_state[msg["task_id"]]["accum_getters"] = dict()  # blk_idx: getter

                    msg['task_init_event'].succeed()

    def task_dp_handler(self, task_id):
        self.debug(task_id, "Task DP handler created")
        this_task = self.task_state[task_id]
        dp_committed_event = this_task["dp_committed_event"]

        resource_demand = this_task["resource_request"]
        # peek remaining DP, reject if DP is already insufficient
        for i in resource_demand["block_idx"]:
            capacity = self.block_dp_storage.items[i]["dp_container"].capacity
            if capacity + NUMERICAL_DELTA < resource_demand["epsilon"]:
                self.debug(task_id,
                           "DP is insufficient before asking dp scheduler, Block ID: %d, remain epsilon: %.3f" % (
                               i, capacity))
                if this_task["handler_proc_resource"].is_alive:
                    this_task["handler_proc_resource"].interrupt(self._DP_HANDLER_INTERRUPT_MSG)
                # inform user's dp waiting task
                dp_committed_event.fail(InsufficientDpException(
                    "DP request is rejected by handler admission control, Block ID: %d, remain epsilon: %.3f" % (
                        i, capacity)))
                return

        # getevent -> blk_idx

        if self.is_dp_policy_fcfs:
            for i in resource_demand["block_idx"]:
                # after admission control check, only need to handle numerical accuracy
                self.block_dp_storage.items[i]["dp_container"].get(min(resource_demand["epsilon"], self.block_dp_storage.items[i]["dp_container"].level) )

        # appliable to other policies controlled by another (centralized) processes
        if self.is_dp_policy_dpf or self.is_dp_policy_dpfa or self.is_dp_policy_dpft:
            if self.is_dp_policy_dpf or self.is_dp_policy_dpfa:

                if self.is_dp_policy_dpf:
                    self.debug(task_id, "fairshare epsilon: %0.2f" % (self.env.config['resource_master.block.init_epsilon'] / self.env.config['resource_master.dp_policy.dpf.denominator']))
                this_task_retired_blocks = []
                # quota increment
                quota_increment_idx = []
                for i in resource_demand["block_idx"]:
                    self.block_dp_storage.items[i]["arrived_task_num"] += 1
                    if not self.block_dp_storage.items[i]["is_retired"]:
                        if self.is_dp_policy_dpf:
                            quota_increment = self.env.config["resource_master.block.init_epsilon"] / self.denom
                            assert quota_increment < self.block_dp_storage.items[i][
                                'dp_container'].level + NUMERICAL_DELTA
                            if -NUMERICAL_DELTA < quota_increment - self.block_dp_storage.items[i][
                                'dp_container'].level < NUMERICAL_DELTA:
                                get_amount = self.block_dp_storage.items[i]['dp_container'].level
                            else:
                                get_amount = quota_increment

                            if self.block_dp_storage.items[i]["arrived_task_num"] == self.denom:
                                self.block_dp_storage.items[i]["is_retired"] = True
                                self._retired_blocks.add(i)
                                this_task_retired_blocks.append(i)



                        elif self.is_dp_policy_dpfa:
                            # last_arrival_time = self.block_dp_storage.items[i]["last_task_arrival_time"]
                            self.block_dp_storage.items[i]["last_task_arrival_time"] = self.env.now
                            age = self.env.now - self.block_dp_storage.items[i]["create_time"]
                            if age < self.env.config['resource_master.block.lifetime']:
                                target_quota1 = age / self.env.config['resource_master.block.lifetime'] * \
                                               self.env.config[
                                                   "resource_master.block.init_epsilon"]
                                x = age / self.env.config['resource_master.block.lifetime']
                                target_quota = ((x-1)/(-0.*x+1) + 1) * self.env.config["resource_master.block.init_epsilon"]
                                released_quota = self.env.config["resource_master.block.init_epsilon"] - \
                                                 self.block_dp_storage.items[i]['dp_container'].level
                                # assert -NUMERICAL_DELTA < target_quota - target_quota1 < NUMERICAL_DELTA
                                get_amount = target_quota - released_quota
                            else:
                                assert age == self.env.config['resource_master.block.lifetime']
                                # let block's callback handle
                                continue

                        if get_amount > 0:
                            self.block_dp_storage.items[i]['dp_container'].get(get_amount)
                            self.block_dp_storage.items[i]['dp_quota'].put(get_amount)

                        else:
                            assert get_amount > -NUMERICAL_DELTA
                        quota_increment_idx.append(i)
                if len(this_task_retired_blocks):
                    self.debug(task_id, 'blocks No. %s get retired.' % this_task_retired_blocks.__repr__())
                self.dp_sched_mail_box.put(quota_increment_idx)

            # dp_policy_dpft only needs enqueue
            self.dp_waiting_tasks.put(task_id)
            self.dp_sched_mail_box.put(task_id)

            unused_dp = []
            for i, block in enumerate(self.block_dp_storage.items):
                if i in resource_demand["block_idx"]:
                    unused_dp.append( -round(block['dp_quota'].level, 2) )
                else:
                    unused_dp.append( round(block['dp_quota'].level, 2) )
            if self.env.config['workload_test.enabled']:
                self.debug(task_id, "unused dp quota after arrival: %s (negative sign denotes demanded block)" % pp.pformat(unused_dp))

            try:
                t0 = self.env.now
                yield self.task_state[task_id]["dp_permitted_event"]
                self.debug(task_id, "grant_dp_permitted after ", timedelta(seconds=(self.env.now - t0)))
                for i in resource_demand["block_idx"]:
                    # get_evt_block_mapping[
                    self.block_dp_storage.items[i]["dp_quota"].get(min(resource_demand["epsilon"], self.block_dp_storage.items[i]["dp_quota"].level))

            except DpBlockRetiredError as err:
                self.debug(task_id, "policy=%s, fail to acquire dp: %s" % (self.dp_policy, err.__repr__()))

                # should not issue get to quota
                assert not self.task_state[task_id]["dp_permitted_event"].ok

                # interrupt dp_waiting_proc
                if this_task["handler_proc_resource"].is_alive:
                    this_task["handler_proc_resource"].interrupt(self._DP_HANDLER_INTERRUPT_MSG)
                dp_committed_event.fail(err)
                return

        # attach containers to demanded blocks , handling rejection, return dp etc.
        elif self.is_dp_policy_rate:

            for i in resource_demand["block_idx"]:
                if self.block_dp_storage.items[i]['is_dead']:
                    # interrupt dp_waiting_proc
                    if this_task["handler_proc_resource"].is_alive:
                        this_task["handler_proc_resource"].interrupt(self._DP_HANDLER_INTERRUPT_MSG)
                    dp_committed_event.fail(
                        StopReleaseDpError("task %d rejected dp, due to block %d has stopped release" % (task_id, i)))
                    return
            else:
                for i in resource_demand["block_idx"]:
                    # need to wait get on own accum containers
                    accum_cn = DummyPutPool(self.env, capacity=resource_demand["epsilon"], init=0.0)
                    this_task["accum_getters"][i] = accum_cn.get(resource_demand["epsilon"])
                    self.block_dp_storage.items[i]["accum_containers"][task_id] = accum_cn

            all_getter = self.env.all_of(list(this_task["accum_getters"].values()))

            try:
                yield all_getter
                self.debug(task_id, "get all dp from blocks")

            except (StopReleaseDpError, InsufficientDpException) as err:
                self.debug(task_id, "policy=%s, fail to acquire dp due to" % self.dp_policy, err.__repr__())
                # interrupt dp_waiting_proc
                if this_task["handler_proc_resource"].is_alive:
                    this_task["handler_proc_resource"].interrupt(self._DP_HANDLER_INTERRUPT_MSG)
                dp_committed_event.fail(err)

                for blk_idx, get_event in this_task["accum_getters"].items():  # get_evt_block_mapping.items():
                    get_event.cancel()
                    get_event.defused = True

                    accum_container = self.block_dp_storage.items[blk_idx]['accum_containers'][task_id]
                    dp_container = self.block_dp_storage.items[blk_idx]["dp_container"]

                    if get_event.triggered and get_event.ok:

                        if dp_container.level + get_event.amount < dp_container.capacity:
                            dp_container.put(get_event.amount)
                        else:
                            # fill to full
                            # tolerate small numerical inaccuracy
                            assert dp_container.level + get_event.amount < dp_container.capacity + NUMERICAL_DELTA
                            dp_container.put(dp_container.capacity - dp_container.level)

                return

        self._commit_dp_allocation(resource_demand["block_idx"], epsilon=resource_demand["epsilon"])
        self.task_state[task_id]["is_dp_granted"] = True
        assert not dp_committed_event.triggered
        dp_committed_event.succeed()

    def task_resources_handler(self, task_id):
        self.debug(task_id, "Task resource handler created")
        # add to resources wait queue
        self.resource_waiting_tasks.put(task_id)
        self.resource_sched_mail_box.put({"msg_type": self._RESRC_TASK_ARRIVAL, "task_id": task_id})
        this_task = self.task_state[task_id]
        resource_allocated_event = this_task["resource_allocated_event"]
        resource_demand = this_task["resource_request"]
        resource_permitted_event = this_task["resource_permitted_event"]

        success_resrc_get_events = []

        try:

            yield resource_permitted_event
            get_cpu_event = self.cpu_pool.get(resource_demand["cpu"])
            success_resrc_get_events.append(get_cpu_event)

            if not self.is_cpu_needed_only:
                get_memory_event = self.memory_pool.get(resource_demand["memory"])
                success_resrc_get_events.append(get_memory_event)

                get_gpu_event = self.gpu_pool.get(resource_demand["gpu"])
                success_resrc_get_events.append(get_gpu_event)

            resource_allocated_event.succeed()
            self.task_state[task_id]["resource_allocate_timestamp"] = self.env.now

        # fixme coverage, maybe add another exception handling chain: interrupt dp handler....
        except RejectResourcePermissionError as err:
            # sched find task's dp is rejected, then fail its resource handler.
            resource_allocated_event.fail(ResourceAllocFail(err))

            return

        except simpy.Interrupt as err:
            assert err.args[0] == self._DP_HANDLER_INTERRUPT_MSG
            assert len(success_resrc_get_events) == 0
            resource_allocated_event.fail(ResourceAllocFail("Abort resource request: %s" % err))
            defuse(resource_permitted_event)
            # interrupted while permitted
            # more likely
            if not resource_permitted_event.triggered:
                assert task_id in self.resource_waiting_tasks.items
                self.resource_waiting_tasks.get(filter=lambda x: x == task_id)

                for i in self.resource_sched_mail_box.items:
                    if (i['task_id'] == task_id) and (i['msg_type'] == self._RESRC_TASK_ARRIVAL):
                        self.resource_sched_mail_box.get(
                            filter=lambda x: (x['task_id'] == task_id) and (x['msg_type'] == self._RESRC_TASK_ARRIVAL))
                pass
            # fixme coverage
            else:
                assert resource_permitted_event.ok and (not resource_permitted_event.processed)
                self.debug(task_id, "warning: resource permitted but abort to allocate due to interrupt")
                self.resource_sched_mail_box.put({"msg_type": self._RESRC_PERMITED_FAIL_TO_ALLOC, "task_id": task_id})

            return

        exec_proc = this_task['execution_proc']
        try:
            # yield task_completion_event
            yield exec_proc

        except simpy.Interrupt as err:
            assert err.args[0] == self._DP_HANDLER_INTERRUPT_MSG
            if exec_proc.is_alive:
                defuse(exec_proc)
                exec_proc.interrupt(self._DP_HANDLER_INTERRUPT_MSG)
                v = yield exec_proc | self.env.timeout(TIMEOUT_TOLERATE, TIMEOUT_VAL)
                # exec_proc should exit immeidately after interrupt
                assert v != TIMEOUT_VAL

        self.cpu_pool.put(resource_demand["cpu"])
        if not self.is_cpu_needed_only:
            self.gpu_pool.put(resource_demand["gpu"])
            self.memory_pool.put(resource_demand["memory"])

        self.debug(task_id, "Resource released")
        self.resource_sched_mail_box.put({"msg_type": self._RESRC_RELEASE, "task_id": task_id})

        return

    ## for dpft policy
    def scheduling_dp_subloop_release_quota(self, block_id):
        self.debug('block_id %d release quota subloop start at %.3f' % (block_id, self.env.now))
        this_block = self.block_dp_storage.items[block_id]
        # wait first to sync clock
        yield self.global_clock.next_tick
        if this_block["end_of_life"] <= self.env.now:
            total_dp = this_block["dp_container"].level
            this_block["dp_container"].get(total_dp)
            this_block["dp_quota"].put(total_dp)
            self.dp_sched_mail_box.put([block_id])
            this_block["is_retired"] = True
            self._retired_blocks.add(block_id)
            return

        rate_per_sec = this_block["dp_container"].level / (this_block["end_of_life"] - self.env.now)
        rate = rate_per_sec * self.global_clock.tick_period
        is_release_done = False
        while self.env.now < this_block["end_of_life"]:

            if self.env.now + self.global_clock.tick_period >= this_block["end_of_life"]:
                rate_new = rate_per_sec * (this_block["end_of_life"] - self.env.now)
                assert rate_new < this_block["dp_container"].level + NUMERICAL_DELTA
                if -NUMERICAL_DELTA < this_block["dp_container"].level - rate_new < NUMERICAL_DELTA:
                    get_amount = this_block["dp_container"].level
                    is_release_done = True
                else:
                    get_amount = rate_new
            else:
                assert rate < this_block["dp_container"].level + NUMERICAL_DELTA
                if -NUMERICAL_DELTA < this_block["dp_container"].level - rate < NUMERICAL_DELTA:
                    get_amount = this_block["dp_container"].level
                    is_release_done = True
                else:
                    get_amount = rate

            this_block["dp_container"].get(get_amount)
            assert this_block["dp_quota"].level + get_amount < this_block["dp_quota"].capacity + NUMERICAL_DELTA
            put_amount = min(get_amount, this_block["dp_quota"].capacity - this_block["dp_quota"].level)
            this_block["dp_quota"].put(put_amount)
            self.debug('block_id %d release %.3f at %.3f' % (block_id, get_amount, self.env.now))
            self.dp_sched_mail_box.put([block_id])
            if not is_release_done:
                yield self.global_clock.next_tick
            else:
                break

        assert this_block["dp_container"].level == 0
        this_block["is_retired"] = True
        self._retired_blocks.add(block_id)
        # HACK quotad increment msg, to trigger waiting task exceptions
        self.dp_sched_mail_box.put([block_id])
        self.debug('block_id %d retired with 0 DP left' % block_id)

    ## for rate limit policy
    def scheduling_dp_subloop_rate_release(self, block_id):
        is_active = False
        rate = 0
        this_block = self.block_dp_storage.items[block_id]

        # due to discretization, shift release during tick seceonds period to the start of this second.
        # therefore, last release should happen before end of life
        # wait first to sync clock
        yield self.global_clock.next_tick
        while self.env.now < this_block["end_of_life"]:

            waiting_task_cn_mapping = {tid: cn for tid, cn in this_block["accum_containers"].items()
                                       if (len(cn._get_waiters) != 0 and not cn._get_waiters[0].triggered)}

            # active waiting task may get reduced
            # copy, to avoid iterate over a changing dictionary
            for task_id in list(waiting_task_cn_mapping.keys()):
                accum_cn = waiting_task_cn_mapping[task_id]
                this_task = self.task_state[task_id]
                # compare remaining capacity and demand, conservative reject
                # fixme coverage
                if this_task["resource_request"]["epsilon"] - accum_cn.level > this_block["dp_container"].capacity:
                    waiting_task_cn_mapping.pop(task_id)
                    waiting_evt = cn._get_waiters.pop(0)
                    waiting_evt.fail(InsufficientDpException(
                        "block %d remaining uncommitted DP is insufficient for remaining ungranted dp of task %d" % (
                            block_id, task_id)))

            if len(waiting_task_cn_mapping) > 0:
                # activate block/ renew rate
                if not is_active:
                    rate_per_sec = this_block["dp_container"].level / (this_block["end_of_life"] - self.env.now)
                    rate = rate_per_sec * self.global_clock.tick_period
                    is_active = True

                # should return after wakeup
                if self.env.now + self.global_clock.tick_period >= this_block["end_of_life"]:
                    rate = rate_per_sec * (this_block["end_of_life"] - self.env.now)
                    assert rate < this_block["dp_container"].level + NUMERICAL_DELTA
                    if -NUMERICAL_DELTA < this_block["dp_container"].level - rate < NUMERICAL_DELTA:
                        get_amount = this_block["dp_container"].level
                    else:
                        get_amount = rate
                else:
                    get_amount = rate

                this_block["dp_container"].get(get_amount)

                desired_dp = {tid: cn.capacity - cn.level for tid, cn in waiting_task_cn_mapping.items()}
                # self.debug(block_id, "call max_min_fair_allocation")
                fair_allocation = max_min_fair_allocation(desired=desired_dp, capacity=get_amount)

                # all waiting task is granted by this block, return back unused dp
                if sum(fair_allocation.values()) < get_amount:
                    this_block["dp_container"].put(get_amount - sum(fair_allocation.values()))
                    is_active = False

                for tid, dp_alloc_amount in fair_allocation.items():
                    cn = this_block["accum_containers"][tid]
                    get_amount = cn._get_waiters[0].amount
                    # fill to trigger get
                    if dp_alloc_amount < get_amount - cn.level < dp_alloc_amount + NUMERICAL_DELTA:
                        cn.put(get_amount - cn.level)
                    else:
                        cn.put(dp_alloc_amount)
                    # finish put all
                    if dp_alloc_amount == desired_dp[tid]:
                        # getter should be triggered when putter is processed
                        assert cn.level == cn._get_waiters[0].amount
            else:
                is_active = False
            yield self.global_clock.next_tick

        # now >= end of life
        # wait for dp getter event processed, reject untriggered get
        yield self.env.timeout(delay=0)
        waiting_task_cn_mapping = {tid: cn for tid, cn in this_block["accum_containers"].items()
                                   if (len(cn._get_waiters) != 0 and not cn._get_waiters[0].triggered)}

        if len(waiting_task_cn_mapping) != 0:
            self.debug("block %d last period of lifetime, with waiting tasks: " % block_id,
                       list(waiting_task_cn_mapping.keys()))
            for task_id, cn in waiting_task_cn_mapping.items():
                assert len(cn._get_waiters) == 1
                # avoid getter triggered by cn
                waiting_evt = cn._get_waiters.pop(0)
                waiting_evt.fail(StopReleaseDpError(
                    "task %d rejected dp, due to block %d has stopped release" % (task_id, block_id)))
        else:
            self.debug("block %d out of life, with NO waiting task" % block_id)

        this_block["is_dead"] = True

        return

    def generate_datablocks_loop(self):
        cur_block_nr = 0
        block_id = count()
        is_static_blocks = self.env.config["resource_master.block.is_static"]
        init_amount = self.env.config["resource_master.block.init_amount"]
        while True:
            if cur_block_nr > init_amount:
                yield self.env.timeout(self.env.config["resource_master.block.arrival_interval"])

            elif cur_block_nr < init_amount:
                cur_block_nr += 1

            elif cur_block_nr == init_amount:
                cur_block_nr += 1
                self.init_blocks_ready.succeed()
                if is_static_blocks:
                    self.debug('epsilon initial static data blocks: %s' % pp.pformat(
                        [blk['dp_container'].capacity for blk in self.block_dp_storage.items ]))
                    return
                else:
                    yield self.env.timeout(self.env.config["resource_master.block.arrival_interval"])

            # generate block_id
            cur_block_id = next(block_id)
            total_dp = self.env.config['resource_master.block.init_epsilon']
            new_block = DummyPool(self.env, capacity=total_dp, init=total_dp, name=cur_block_id, hard_cap=True)

            if self.is_dp_policy_dpf or self.is_dp_policy_dpft or self.is_dp_policy_dpfa:
                new_quota = DummyPool(self.env, capacity=total_dp, init=0, name=cur_block_id, hard_cap=True)
                is_retired = False
                arrived_task_num = 0

            else:
                new_quota = None
                is_retired = None
                arrived_task_num = None

            if self.is_dp_policy_rate:
                EOL = self.env.now + self.env.config['resource_master.block.lifetime']
                accum_cn_dict = dict()
                is_dead = False
            elif self.is_dp_policy_dpft or self.is_dp_policy_dpfa:
                EOL = self.env.now + self.env.config['resource_master.block.lifetime']
                accum_cn_dict = None
                is_dead = None
            else:
                EOL = None
                accum_cn_dict = None
                is_dead = None

            block_item = {
                "dp_container": new_block,
                "dp_quota": new_quota,  # for dpf policy
                # lifetime :=  # of periods from born to end
                "end_of_life": EOL,
                "accum_containers": accum_cn_dict,  # task_id: container, for rate limiting policy
                'is_dead': is_dead,
                'is_retired': is_retired,
                'arrived_task_num': arrived_task_num,
                'last_task_arrival_time': None,
                'create_time': self.env.now,
            }

            def eol_callback_gen(b_idx):
                cn = self.block_dp_storage.items[b_idx]['dp_container']
                quota = self.block_dp_storage.items[b_idx]['dp_quota']

                def eol_callback(eol):
                    lvl = cn.level
                    cn.get(lvl)
                    assert quota.level + lvl < quota.capacity + NUMERICAL_DELTA
                    lvl = min(lvl , quota.capacity - quota.level)
                    quota.put(lvl)
                    assert cn.level == 0
                    self.dp_sched_mail_box.put([b_idx])
                    self.block_dp_storage.items[b_idx]['is_retired'] = True
                    self._retired_blocks.add(b_idx)
                    self.debug('block %d EOF, move remaining dp from container to quota' % b_idx)

                return eol_callback

            self.block_dp_storage.put(block_item)
            self.unused_dp.put(total_dp)
            self.debug( "new data block %d created" % cur_block_id)

            if self.is_dp_policy_rate:
                self.env.process(self.scheduling_dp_subloop_rate_release(cur_block_id))
            elif self.is_dp_policy_dpft:
                self.env.process(self.scheduling_dp_subloop_release_quota(cur_block_id))
            if self.is_dp_policy_dpfa:
                eol_event = self.env.timeout(self.env.config['resource_master.block.lifetime'])
                eol_event.callbacks.append(
                    eol_callback_gen(self.block_dp_storage.items.index(block_item)))

    def _commit_dp_allocation(self, block_idx: List[int], epsilon: float):
        """
        each block's capacity is uncommitted DP, commit by deducting capacity by epsilon.
        Args:
            block_idx:
            epsilon:

        Returns:

        """
        assert len(block_idx) > 0
        # verify able to commit
        for i in block_idx:
            this_container = self.block_dp_storage.items[i]["dp_container"]
            assert epsilon <= this_container.capacity or (epsilon - this_container.capacity < NUMERICAL_DELTA and this_container.level==0)
            # tolerate small numerical inaccuracy
            assert (this_container.level + epsilon) < this_container.capacity + NUMERICAL_DELTA

        for i in block_idx:
            this_container = self.block_dp_storage.items[i]["dp_container"]
            this_container.capacity = max(this_container.capacity - epsilon, this_container.level)
        committed_amount = min(epsilon * len(block_idx),self.unused_dp.level)
        self.unused_dp.get(committed_amount)
        self.committed_dp.put(committed_amount)
        unused_dp = []

        if self.is_dp_policy_dpf or self.is_dp_policy_dpft or self.is_dp_policy_dpfa:
            for i, block in enumerate(self.block_dp_storage.items):
                if i in block_idx:
                    unused_dp.append(-round(block['dp_quota'].level, 2) )
                else:
                    unused_dp.append(round(block['dp_quota'].level, 2))
            if self.env.config['workload_test.enabled']:
                self.debug("unused dp quota after commit: %s (negative sign denotes committed block)" % pp.pformat(unused_dp))
        else:
            for i, block in enumerate(self.block_dp_storage.items):
                # uncommitted dp
                if i in block_idx:
                    unused_dp.append( -round(block['dp_container'].capacity, 2))
                else:
                    unused_dp.append( round(block['dp_container'].capacity, 2))
            if self.env.config['workload_test.enabled']:
                self.debug("unused dp after commit: %s (negative sign denotes committed block)" % pp.pformat(unused_dp))


    def get_result_hook(self, result):
        if self.env.tracemgr.vcd_tracer.enabled:
            cpu_capacity = self.env.config['resource_master.cpu_capacity']
            with open(self.env.config["sim.vcd.dump_file"]) as vcd_file:

                if vcd_file.read(1) == '':
                    return

            with open(self.env.config["sim.vcd.dump_file"]) as vcd_file:
                from functools import reduce
                vcd = VcdParser()
                vcd.parse(vcd_file)
                root_data = vcd.scope.toJson()
                assert root_data['children'][0]['children'][2]['name'] == "cpu_pool"
                # at least 11 sample
                if len(root_data['children'][0]['children'][2]['data']) == 0:
                    result['CPU_utilization%'] = 0
                    return
                elif len(root_data['children'][0]['children'][2]['data']) <= 10:
                    self.debug("WARNING: CPU change sample size <= 10")
                idle_cpu_record = map(lambda t: (t[0], eval('0' + t[1])),
                                      root_data['children'][0]['children'][2]['data'])

                idle_cpu_record = list(idle_cpu_record)
                # record should start at time 0
                if idle_cpu_record[0][0] != 0:
                    idle_cpu_record = [(0, cpu_capacity)] + idle_cpu_record

                assert self.env.config['sim.timescale'] == self.env.config['sim.duration'].split(' ')[1]
                end_tick = int(self.env.config['sim.duration'].split(' ')[0]) - 1
                if idle_cpu_record[-1][0] != end_tick:
                    idle_cpu_record = idle_cpu_record + [(end_tick, idle_cpu_record[-1][1])]

                t1, t2 = tee(idle_cpu_record)
                next(t2)
                busy_cpu_time = map(lambda t: (cpu_capacity - t[0][1]) * (t[1][0] - t[0][0]), zip(t1, t2))

            # cal over start and end
            result['CPU_utilization%'] = 100 * sum(busy_cpu_time) / (end_tick + 1) / cpu_capacity


class Tasks(Component):
    base_name = 'tasks'

    def __init__(self, *args, **kwargs):
        super().__init__(*args, **kwargs)
        self.load_rand = self.env.rand
        self.add_connections('resource_master')
        self.add_connections('global_clock')

        self.add_process(self.generate_tasks_loop)

        self.task_unpublished_count = DummyPool(self.env)
        self.auto_probe('task_unpublished_count', vcd={})

        self.task_published_count = DummyPool(self.env)
        self.auto_probe('task_published_count', vcd={})

        self.task_sleeping_count = DummyPool(self.env)
        self.auto_probe('task_sleeping_count', vcd={})

        self.task_running_count = DummyPool(self.env)
        self.auto_probe('task_running_count', vcd={})

        self.task_completed_count = DummyPool(self.env)
        self.auto_probe('task_completed_count', vcd={})

        self.task_abort_count = DummyPool(self.env)
        self.auto_probe('task_abort_count', vcd={})

        self.task_ungranted_count = DummyPool(self.env)
        self.auto_probe('task_ungranted_count', vcd={})

        self.task_granted_count = DummyPool(self.env)
        self.auto_probe('task_granted_count', vcd={})

        self.task_dp_rejected_count = DummyPool(self.env)
        self.auto_probe('task_dp_rejected_count', vcd={})

        if self.env.tracemgr.sqlite_tracer.enabled:
            self.db = self.env.tracemgr.sqlite_tracer.db
            self.db.execute(
                'CREATE TABLE tasks '
                '(task_id INTEGER PRIMARY KEY,'
                ' start_block_id INTEGER,'
                ' num_blocks INTEGER,'
                ' epsilon REAL,'
                ' cpu INTEGER,'
                ' gpu INTEGER,'
                ' memory REAL,'
                ' start_timestamp REAL,'
                ' dp_commit_timestamp REAL,'
                ' resource_allocation_timestamp REAL,'
                ' completion_timestamp REAL,'
                ' publish_timestamp REAL'
                ')'
            )
        else:
            self.db = None

        # todo use setdefault()
        num_cpu_min = 1 if "task.demand.num_cpu.min" not in self.env.config else self.env.config[
            'task.demand.num_cpu.min']
        if self.env.config.get('task.demand.num_cpu.constant') is not None:
            #self.debug("task cpu demand is fix %d " % self.env.config['task.demand.num_cpu.constant'])
            assert isinstance(self.env.config['task.demand.num_cpu.constant'], int)
            self.cpu_dist = lambda: self.env.config['task.demand.num_cpu.constant']
        else:
            self.cpu_dist = partial(self.load_rand.randint, num_cpu_min, self.env.config['task.demand.num_cpu.max'])

        size_memory_min = 1 if "task.demand.size_memory.min" not in self.env.config else self.env.config[
            'task.demand.size_memory.min']
        self.memory_dist = partial(self.load_rand.randint, size_memory_min,
                                   self.env.config['task.demand.size_memory.max'])

        num_gpu_min = 1 if "task.demand.num_gpu.min" not in self.env.config else self.env.config[
            'task.demand.num_gpu.min']
        self.gpu_dist = partial(self.load_rand.randint, num_gpu_min, self.env.config['task.demand.num_gpu.max'])

        completion_time_min = 1 if "task.completion_time.min" not in self.env.config else self.env.config[
            'task.completion_time.min']
        if self.env.config.get('task.completion_time.constant') is not None:
            # self.debug("task completion time is fixed %d" % self.env.config['task.completion_time.constant'])
            self.completion_time_dist = lambda: self.env.config['task.completion_time.constant']
        else:
            self.completion_time_dist = partial(self.load_rand.randint, completion_time_min,
                                                self.env.config['task.completion_time.max'])
        choose_one = lambda *kargs, **kwargs: self.load_rand.choices(*kargs, **kwargs)[0]
        e_mice_fraction =  self.env.config['task.demand.epsilon.mice_percentage']   /100

        self.epsilon_dist = partial(choose_one, (1e-3,1e-1), (e_mice_fraction, 1-e_mice_fraction) )
            # self.load_rand.uniform, 0, self.env.config['resource_master.block.init_epsilon'] / self.env.config[
            #     'task.demand.epsilon.mean_tasks_per_block'] * 2
        # )

        # num_blocks_mu = self.env.config['task.demand.num_blocks.mu']
        # num_blocks_sigma = self.env.config['task.demand.num_blocks.sigma']
        block_mice_fraction =  self.env.config['task.demand.num_blocks.mice_percentage']   /100
        self.num_blocks_dist = partial(choose_one, (1, 100), (block_mice_fraction, 1-block_mice_fraction ))
            # self.load_rand.normalvariate, num_blocks_mu, num_blocks_sigma
        # )

    def generate_tasks_loop(self):
        """Generate grocery store customers.

        Various configuration parameters determine the distribution of customer
        arrival times as well as the number of items each customer will shop
        for.

        """
        task_id = count()
        arrival_interval_dist = partial(
            self.load_rand.expovariate, 1 / self.env.config['task.arrival_interval']
        )

        ## wait for generating init blocks
        def init_one_task(task_id, start_block_idx, end_block_idx, epsilon, completion_time, cpu_demand, gpu_demand,
                          memory_demand):

            task_process = self.env.process(
                self.task(task_id, start_block_idx, end_block_idx, epsilon, completion_time, cpu_demand, gpu_demand,
                          memory_demand))
            new_task_msg = {"message_type": NEW_TASK,
                            "task_id": task_id,
                            "task_process": task_process,
                            }

            self.resource_master.mail_box.put(new_task_msg)

        yield self.resource_master.init_blocks_ready
        if not self.env.config['workload_test.enabled']:
            while True:
                yield self.env.timeout(arrival_interval_dist())
                t_id = next(task_id)
                # query existing data blocks
                num_stored_blocks = len(self.resource_master.block_dp_storage.items)
                assert (num_stored_blocks > 0)
                num_blocks_demand = min(max(1, round(self.num_blocks_dist())), num_stored_blocks)
                epsilon = self.epsilon_dist()

                init_one_task(t_id, start_block_idx=num_stored_blocks - num_blocks_demand,
                              end_block_idx=num_stored_blocks - 1, epsilon=epsilon,
                              completion_time=self.completion_time_dist(), cpu_demand=self.cpu_dist(),
                              gpu_demand=self.gpu_dist(),
                              memory_demand=self.memory_dist())

        else:
            assert self.env.config['workload_test.workload_trace_file']
            with open(self.env.config['workload_test.workload_trace_file']) as f:
                tasks = yaml.load(f, Loader=yaml.FullLoader)
                for t in sorted(tasks, key=lambda x: x['arrival_time']):
                    assert t['arrival_time'] - self.env.now >= 0
                    yield self.env.timeout(t['arrival_time'] - self.env.now)
                    t_id = next(task_id)
                    init_one_task(task_id=t_id, start_block_idx=t['start_block_index'],
                                  end_block_idx=t['end_block_index'],
                                  epsilon=t['epsilon'],
                                  completion_time=t['completion_time'],
                                  cpu_demand=t['cpu_demand'],
                                  gpu_demand=t['gpu_demand'],
                                  memory_demand=t['memory_demand'])

    def task(self, task_id, start_block_idx, end_block_idx, epsilon, completion_time, cpu_demand, gpu_demand,
             memory_demand):
        num_blocks_demand = end_block_idx - start_block_idx + 1
        if self.env.config['workload_test.enabled']:
            self.debug(task_id, 'DP demand epsilon=%.2f for blocks No. %s ' % (epsilon, list(range(start_block_idx, end_block_idx+1)) ))
        else:
            self.debug(task_id, 'DP demand epsilon=%.2f for blocks No. %s ' % (
            epsilon,range(start_block_idx, end_block_idx).__repr__()))
        self.task_unpublished_count.put(1)
        self.task_ungranted_count.put(1)
        self.task_sleeping_count.put(1)

        t0 = self.env.now

        resource_allocated_event = self.env.event()
        dp_committed_event = self.env.event()
        task_init_event = self.env.event()

        def run_task(task_id, resource_allocated_event):

            assert not resource_allocated_event.triggered
            try:

                yield resource_allocated_event
                resource_alloc_time = self.resource_master.task_state[task_id]["resource_allocate_timestamp"]
                assert resource_alloc_time is not None
                resrc_allocation_wait_duration = resource_alloc_time - t0
                self.debug(task_id, 'INFO: Resources allocated after',
                           timedelta(seconds=resrc_allocation_wait_duration))

                self.task_sleeping_count.get(1)
                self.task_running_count.put(1)
            except ResourceAllocFail as err:
                task_abort_timestamp = self.resource_master.task_state[task_id][
                    "task_completion_timestamp"] = -self.env.now
                # note negative sign here
                task_preempted_duration = - task_abort_timestamp - t0
                self.debug(task_id, 'WARNING: Resource Allocation fail after',
                           timedelta(seconds=task_preempted_duration))
                self.task_sleeping_count.get(1)
                self.task_abort_count.put(1)
                return 1
            core_running_task = self.env.timeout(resource_request_msg["completion_time"])

            def post_completion_callback(event):
                task_completion_timestamp = self.resource_master.task_state[task_id][
                    "task_completion_timestamp"] = self.env.now
                task_completion_duration = task_completion_timestamp - t0
                self.debug(task_id, 'Task completed after', timedelta(seconds=task_completion_duration))
                self.task_running_count.get(1)
                self.task_completed_count.put(1)

            try:
                # running task
                yield core_running_task
                post_completion_callback(core_running_task)

                return 0

            except simpy.Interrupt as err:
                assert err.args[0] == self.resource_master._RESRC_HANDLER_INTERRUPT_MSG
                # triggered but not porocessed
                if core_running_task.triggered:
                    # same as post completion_event handling
                    assert not core_running_task.processed
                    post_completion_callback(core_running_task)

                # fixme coverage
                else:
                    task_abort_timestamp = self.resource_master.task_state[task_id][
                        "task_completion_timestamp"] = -self.env.now
                    # note negative sign here
                    task_preempted_duration = - task_abort_timestamp - t0
                    self.debug(task_id, 'Task preempted while running after',
                               timedelta(seconds=task_preempted_duration))

                    self.task_running_count.get(1)
                    self.task_abort_count.put(1)
                return 1

        def wait_for_dp(task_id, dp_committed_event):

            assert not dp_committed_event.triggered
            t0 = self.env.now
            try:
                yield dp_committed_event
                dp_committed_time = self.resource_master.task_state[task_id]["dp_commit_timestamp"] = self.env.now
                dp_committed_duration = dp_committed_time - t0
                self.debug(task_id, 'INFO: DP committed after', timedelta(seconds=dp_committed_duration))

                self.task_ungranted_count.get(1)
                self.task_granted_count.put(1)
                return 0


            except (InsufficientDpException, StopReleaseDpError, DpBlockRetiredError) as err:
                assert not dp_committed_event.ok
                dp_rejected_timestamp = self.resource_master.task_state[task_id]["dp_commit_timestamp"] = -self.env.now
                allocation_rej_duration = - dp_rejected_timestamp - t0

                self.debug(task_id, 'WARNING: DP commit fails after', timedelta(seconds=allocation_rej_duration),
                           err.__repr__())
                self.task_dp_rejected_count.put(1)
                return 1

        # listen, wait for allocation
        running_task = self.env.process(run_task(task_id, resource_allocated_event))
        waiting_for_dp = self.env.process(wait_for_dp(task_id, dp_committed_event))

        # prep allocation request,
        resource_request_msg = {
            "message_type": ALLOCATION_REQUEST,
            "task_id": task_id,
            "cpu": cpu_demand,
            "memory": memory_demand,
            "gpu": gpu_demand,
            "epsilon": epsilon,
            # todo maybe exclude EOL blocks?

            "block_idx": list(range(start_block_idx, end_block_idx + 1)),  # choose latest num_blocks_demand
            "completion_time": completion_time,
            "resource_allocated_event": resource_allocated_event,
            "dp_committed_event": dp_committed_event,
            # 'task_completion_event': task_completion_event,
            'task_init_event': task_init_event,
            "user_id": None,
            "model_id": None,
            'execution_proc': running_task,
            'waiting_for_dp_proc': waiting_for_dp,
        }
        # send allocation request, note, do it when child process is already listening
        self.resource_master.mail_box.put(resource_request_msg)
        t0 = self.env.now
        dp_grant, task_exec = yield self.env.all_of([waiting_for_dp, running_task])

        if dp_grant.value == 0:
            # verify, if dp granted, then task must be completed.
            assert task_exec.value == 0
            self.resource_master.task_state[task_id]["task_publish_timestamp"] = self.env.now
            self.task_unpublished_count.get(1)
            self.task_published_count.put(1)
            publish_duration = self.env.now - t0
            self.debug(task_id, "INFO: task get published after ", timedelta(seconds=publish_duration))
        else:
            assert dp_grant.value == 1
            publish_fail_duration = self.env.now - t0
            self.debug(task_id, "WARNING: task fail to publish after ", timedelta(seconds=publish_fail_duration))
            self.resource_master.task_state[task_id]["task_publish_timestamp"] = None

        if self.db:
            # verify iff cp commit fail <=> no publish
            if self.resource_master.task_state[task_id]["task_publish_timestamp"] is None:
                assert self.resource_master.task_state[task_id]["dp_commit_timestamp"] <= 0

            if self.resource_master.task_state[task_id]["dp_commit_timestamp"] < 0:
                assert self.resource_master.task_state[task_id]["task_publish_timestamp"] is None

            NoneType = type(None)
            assert isinstance(task_id, int)
            assert isinstance(resource_request_msg["block_idx"][0], int)
            assert isinstance(num_blocks_demand, int)
            assert isinstance(resource_request_msg["epsilon"], float)
            assert isinstance(resource_request_msg["cpu"], int)
            assert isinstance(resource_request_msg["gpu"], (int, NoneType))
            assert isinstance(resource_request_msg["memory"], (int, NoneType))
            assert isinstance(t0, (float, int))
            assert isinstance(self.resource_master.task_state[task_id]["dp_commit_timestamp"], (float, int))
            assert isinstance(self.resource_master.task_state[task_id]["resource_allocate_timestamp"],
                              (float, NoneType, int))
            assert isinstance(self.resource_master.task_state[task_id]["task_completion_timestamp"], (float, int))
            assert isinstance(self.resource_master.task_state[task_id]["task_publish_timestamp"],
                              (float, NoneType, int))
            def insert_db():
                self.db.execute(
                    'INSERT INTO tasks '
                    '(task_id, start_block_id, num_blocks, epsilon, cpu, gpu, memory, '
                    'start_timestamp, dp_commit_timestamp, resource_allocation_timestamp, completion_timestamp, publish_timestamp ) '
                    'VALUES (?,?,?,?,?,?,?,?,?,?,?,?)',
                    (task_id, resource_request_msg["block_idx"][0], num_blocks_demand, resource_request_msg["epsilon"],
                     resource_request_msg["cpu"], resource_request_msg["gpu"], resource_request_msg["memory"], t0,
                     self.resource_master.task_state[task_id]["dp_commit_timestamp"],
                     self.resource_master.task_state[task_id]["resource_allocate_timestamp"],
                     self.resource_master.task_state[task_id]["task_completion_timestamp"],
                     self.resource_master.task_state[task_id]["task_publish_timestamp"]),
                )
            try:
                insert_db()
            except Exception as e:
                time.sleep(0.3)
                insert_db()
        return

    def get_result_hook(self, result):

        if not self.db:
            return
        result['succeed_tasks_total'] = self.db.execute(
            'SELECT COUNT() FROM tasks  WHERE  dp_commit_timestamp >=0'
        ).fetchone()[0]
        result['succeed_tasks_per_hour'] = result['succeed_tasks_total'] / (
                self.env.time() / 3600
        )

        # WARN not exact cal for median
        sql_duration_percentile = """
        with nt_table as
         (
             select (%s - start_timestamp) AS dp_allocation_duration, ntile(%d) over (order by (dp_commit_timestamp - start_timestamp)  desc) ntile
             from tasks
             WHERE dp_commit_timestamp >=0
         )

select avg(a)from (
         select min(dp_allocation_duration) a
         from nt_table
         where ntile = 1

         union
         select max(dp_allocation_duration) a
         from nt_table
         where ntile = 2
     )"""
        result['dp_allocation_duration_avg'] = self.db.execute(
            'SELECT AVG(dp_commit_timestamp - start_timestamp) as dur FROM tasks WHERE dp_commit_timestamp >=0 '
        ).fetchone()[0]

        result['dp_allocation_duration_min'] = self.db.execute(
            'SELECT MIN(dp_commit_timestamp - start_timestamp) as dur FROM tasks WHERE dp_commit_timestamp >=0'
        ).fetchone()[0]

        result['dp_allocation_duration_max'] = self.db.execute(
            'SELECT MAX(dp_commit_timestamp - start_timestamp) as dur FROM tasks WHERE  dp_commit_timestamp >=0'
        ).fetchone()[0]

        if result['succeed_tasks_total'] >= 2:
            result['dp_allocation_duration_Median'] = self.db.execute(
                sql_duration_percentile % ('dp_commit_timestamp', 2)
            ).fetchone()[0]

        if result['succeed_tasks_total'] >= 100:
            result['dp_allocation_duration_P99'] = self.db.execute(
                sql_duration_percentile % ('dp_commit_timestamp', 100)
            ).fetchone()[0]

        if result['succeed_tasks_total'] >= 1000:
            result['dp_allocation_duration_P999'] = self.db.execute(
                sql_duration_percentile % ('dp_commit_timestamp', 1000)
            ).fetchone()[0]

        if result['succeed_tasks_total'] >= 10000:
            result['dp_allocation_duration_P9999'] = self.db.execute(
                sql_duration_percentile % ('dp_commit_timestamp', 10000)
            ).fetchone()[0]


if __name__ == '__main__':
    import copy

    run_test_single = False
    run_test_many = False
    run_test_parallel = False
    run_factor = True
    config = {
        'workload_test.enabled': False,
        'workload_test.workload_trace_file': '/home/tao2/desmod/docs/examples/DP_allocation/workloads.yaml',
        'task.arrival_interval': 10,
        'task.demand.num_blocks.mice_percentage': 100.0,
        'task.demand.num_blocks.mu': 20,
        'task.demand.num_blocks.sigma': 10,
        # num_blocks * 1/mean_tasks_per_block = 1/10
        'task.demand.epsilon.mice_percentage': 50.0,
        'task.demand.epsilon.mean_tasks_per_block': 15,

        'task.completion_time.constant': 0, # finish immediately
        # max : half of capacity
        'task.completion_time.max': 100,
        # 'task.completion_time.min': 10,
        'task.demand.num_cpu.constant': 1,  # int, [min, max]
        'task.demand.num_cpu.max': 80,
        'task.demand.num_cpu.min': 1,

        'task.demand.size_memory.max': 412,
        'task.demand.size_memory.min': 1,

        'task.demand.num_gpu.max': 3,
        'task.demand.num_gpu.min': 1,
        'resource_master.block.init_epsilon': 1.0,
        'resource_master.block.arrival_interval': 10,
        'resource_master.block.is_static': False,
        'resource_master.block.init_amount': 1, # for block elephant demand
        # 'resource_master.dp_policy': DP_POLICY_RATE_LIMIT,
        'resource_master.block.lifetime': 10 * 10,  # policy level param
        'resource_master.dp_policy.dpf_family.dominant_resource_share': DRS_DEFAULT,  # DRS_L2
        'resource_master.dp_policy.dpf_family.grant_top_small': False,  # only continous leading small tasks in queue are granted

        # 'resource_master.dp_policy': FCFS_POLICY,
        'resource_master.dp_policy': DP_POLICY_DPF,
        'resource_master.dp_policy.dpf.denominator': 5,
        # https://cloud.google.com/compute/docs/gpus
        # V100 VM instance
        'resource_master.is_cpu_needed_only': True,
        'resource_master.cpu_capacity': sys.maxsize,  # number of cores
        'resource_master.memory_capacity': 624,  # in GB, assume granularity is 1GB
        'resource_master.gpu_capacity': 8,  # in cards
        'resource_master.clock.tick_seconds': 25,
        'resource_master.clock.dpf_adaptive_tick': True,

        'sim.db.enable': True,
        'sim.db.persist': False,
        'sim.dot.colorscheme': 'blues5',
        'sim.dot.enable': False,
        'sim.duration': '700 s',
<<<<<<< HEAD
        'sim.runtime.timeout': 20, # in min
=======
>>>>>>> f2bcbc6c
        # 'sim.duration': '10 s',
        'sim.gtkw.file': 'sim.gtkw',
        'sim.gtkw.live': False,
        'sim.log.enable': False,
        "sim.log.level": "DEBUG",
        'sim.progress.enable': True,
        'sim.result.file': 'result.json',
        'sim.seed': 1234,
        'sim.timescale': 's',
        'sim.vcd.dump_file': 'sim_dp.vcd',
        'sim.vcd.enable': False,
        'sim.vcd.persist': False,
        'sim.workspace': 'trade_off_analysis/workspace_1block',
        'sim.workspace.overwrite': True,

    }
    is_single_block = True

    b_genintvl = config['resource_master.block.arrival_interval'] # 10 sec
    # load: contention from low to high
    # 2 ^ (-1.5 ^ x)
    # mice >~= half

    # option 2
    if is_single_block:
        blk_nr_mice_pct = [ 100 ] # all block mice
    else:
        # 99.5 - 0.27 %
        # blk_nr_mice_pct = [ (1- 2 ** (- 1.5** i )) for i in (5,4,3,2,1,0,-1,-2)]
        blk_nr_mice_pct = [95, 75, 50, 25, 5]  # all block mice

    # epsilon_mice_pct = [ (1 - 2 ** (- 1.5** i ) )for i in (5,4,3,2,1,0,-1,-2)]
    epsilon_mice_pct = [ 95, 75, 50, 25 ,5 ]

    if is_single_block:
        # option 2
        t_intvl = [1, ]  # treat as time unit
    else:
        # [1, 7,   53, 143, 387, 1046] per b_genintvl
        t_intvl =[b_genintvl * (2.7**-i) for i in (0, 2, 4 ,6,7)]


    def load_filter(conf):
        # assert stress_factor in ("blk_nr","epsilon","task_arrival" )
        blk_nr_filter = lambda c: c['task.demand.epsilon.mice_percentage']== epsilon_mice_pct[0] and c['task.arrival_interval'] == t_intvl[0]
        epsilon_filter = lambda c: c['task.demand.num_blocks.mice_percentage'] == blk_nr_mice_pct[0] and c[
            'task.arrival_interval'] == t_intvl[0]
        task_arrival_filter = lambda c: c['task.demand.epsilon.mice_percentage'] == epsilon_mice_pct[0] and c[
            'task.demand.num_blocks.mice_percentage'] == blk_nr_mice_pct[0]

        # filters = {"blk_nr":blk_nr_filter, "epsilon":epsilon_filter, "task_arrival":task_arrival_filter}
        return blk_nr_filter(conf) or epsilon_filter(conf) or task_arrival_filter(conf)
    flip_coin = random.Random(x=23425453)
    def sparse_load_filter(conf):

        # idx_sum = sum(blk_nr_mice_pct.index(conf[ 'task.demand.num_blocks.mice_percentage' ]) + epsilon_mice_pct.index(conf[ 'task.demand.epsilon.mice_percentage' ]) + t_intvl.index(conf[ 'task.arrival_interval']))
        return flip_coin.randint(0,9) in (3,6)

    if is_single_block:
        # assume 1 sec interarrival
        # option 2
        #   [1, 2, 4, 8, 16, 32, 64, 128, 256, 512, 1024, 2048, 4096, 8192]
        b_lifeintvl = [int(2 ** i) for i in (0, 1, 2, 3, 4, 5, 6, 7, 8, 9, 10, 11, 12, 13)]
    else:
        # policy
        # 0.25 - 256
        b_lifeintvl = [b_genintvl * (4 ** i) for i in (-1, 0, 1, 2, 3, 4, 5 )]


    # policy, T, N
    dpf_t_factors = zip(repeat(DP_POLICY_DPF_T), b_lifeintvl, repeat(None) )


    if is_single_block:
        # option 2
        #   [1, 2, 4, 8, 16, 32, 64, 128, 256, 512, 1024, 2048, 4096, 8192]
        b_N_total = [int (2 ** i) for i in (0, 1, 2, 3, 4,5,6,7,8,9,10,11,12,13)]
    else:
        # 1-4096
        b_N_total = [(4 ** i) for i in (0, 1, 2, 3, 4, 5,6 )]

    if is_single_block:
        is_static_block = True
    else:
        is_static_block = False
    dpf_n_factors = zip(repeat(DP_POLICY_DPF), repeat(None),  b_N_total )

<<<<<<< HEAD
    factors = [ (['sim.duration'], [['9000 s']]),
                (['resource_master.block.is_static'], [[is_static_block]]),
=======
    factors = [ (['sim.duration'], [['2000 s']]),
>>>>>>> f2bcbc6c
                (['task.demand.num_blocks.mice_percentage'], [[i] for i in blk_nr_mice_pct]),
               (['task.demand.epsilon.mice_percentage'], [[i] for i in epsilon_mice_pct]),
               (['task.arrival_interval'],   [[i] for i in t_intvl]),
        (['resource_master.dp_policy', 'resource_master.block.lifetime', 'resource_master.dp_policy.dpf.denominator'  ], chain( [[DP_POLICY_FCFS, None,None],], dpf_t_factors, dpf_n_factors)), #
    ]



    parser = ArgumentParser()
    parser.add_argument(
        '--set',
        '-s',
        nargs=2,
        metavar=('KEY', 'VALUE'),
        action='append',
        default=[],
        dest='config_overrides',
        help='Override config KEY with VALUE expression',
    )
    parser.add_argument(
        '--factor',
        '-f',
        nargs=2,
        metavar=('KEYS', 'VALUES'),
        action='append',
        default=[],
        dest='factors',
        help='Add multi-factor VALUES for KEY(S)',
    )
    args = parser.parse_args()
    apply_user_overrides(config, args.config_overrides)
    # factors = parse_user_factors(config, args.factors)
    if factors and run_factor:
        simulate_factors(config, factors, Top, )# config_filter=sparse_load_filter)

    if run_test_single:
        pp.pprint(config)
        simulate(copy.deepcopy(config), Top)

    task_configs = {}
    scheduler_configs = {}
    config1 = copy.deepcopy(config)
    # use rate limit by default
    config1["resource_master.dp_policy"] = DP_POLICY_RATE_LIMIT
    # use random
    config1['task.completion_time.constant'] = None
    config1['task.demand.num_cpu.constant'] = None
    config1["resource_master.is_cpu_needed_only"] = False

    demand_block_num_baseline = config1['task.demand.epsilon.mean_tasks_per_block'] * config1['task.arrival_interval'] / \
                                config1['resource_master.block.arrival_interval']
    demand_block_num_low_factor = 1
    task_configs["high_cpu_low_dp"] = {'task.demand.num_cpu.max': config1["resource_master.cpu_capacity"],
                                       'task.demand.num_cpu.min': 2,
                                       'task.demand.epsilon.mean_tasks_per_block': 200,
                                       'task.demand.num_blocks.mu': demand_block_num_baseline * demand_block_num_low_factor,
                                       # 3
                                       'task.demand.num_blocks.sigma': demand_block_num_baseline * demand_block_num_low_factor,
                                       }
    task_configs["low_cpu_high_dp"] = {'task.demand.num_cpu.max': 2,
                                       'task.demand.num_cpu.min': 1,
                                       'task.demand.epsilon.mean_tasks_per_block': 8,
                                       'task.demand.num_blocks.mu': demand_block_num_baseline * demand_block_num_low_factor * 4,
                                       # 45
                                       'task.demand.num_blocks.sigma': demand_block_num_baseline * demand_block_num_low_factor * 4 / 3,
                                       # 5
                                       }

    scheduler_configs["fcfs_policy"] = {'resource_master.dp_policy': DP_POLICY_FCFS}

    scheduler_configs["rate_policy_slow_release"] = {'resource_master.dp_policy': DP_POLICY_RATE_LIMIT,
                                                     'resource_master.block.lifetime': config1[
                                                                                           'task.arrival_interval'] * 10 * 5
                                                     # 500
                                                     }
    scheduler_configs["rate_policy_fast_release"] = {'resource_master.dp_policy': DP_POLICY_RATE_LIMIT,
                                                     'resource_master.block.lifetime': config1[
                                                                                           'task.arrival_interval'] * 5}  # 50
    dp_factor_names = set()
    for sched_conf_k, sched_conf_v in scheduler_configs.items():
        for conf_factor in sched_conf_v:
            dp_factor_names.add(conf_factor)

    for task_conf_k, task_conf_v in task_configs.items():
        for conf_factor in task_conf_v:
            dp_factor_names.add(conf_factor)
    dp_factor_names = list(dp_factor_names)
    dp_factor_values = []

    configs = []

    config2 = copy.deepcopy(config1)
    config2["sim.workspace"] = "workspace_fcfs"
    config2["resource_master.dp_policy"] = DP_POLICY_FCFS
    configs.append(config2)

    config2 = copy.deepcopy(config1)
    config2["sim.workspace"] = "workspace_dpf"
    config2["resource_master.dp_policy"] = DP_POLICY_DPF
    config2["resource_master.dp_policy.dpf.denominator"] = 30 # inter arrival is 10 sec
    configs.append(config2)

    config2 = copy.deepcopy(config1)
    config2["sim.workspace"] = "workspace_dpft"
    config2["resource_master.dp_policy"] = DP_POLICY_DPF_T
    config2["resource_master.block.lifetime"] = 300
    configs.append(config2)

    config2 = copy.deepcopy(config1)
    config2["sim.workspace"] = "workspace_rate_limiting"
    config2["resource_master.dp_policy"] = DP_POLICY_RATE_LIMIT
    config2["resource_master.block.lifetime"] = 300
    configs.append(config2)

    config2 = copy.deepcopy(config1)
    config2["sim.workspace"] = "workspace_dpfa"
    config2["resource_master.dp_policy"] = DP_POLICY_DPF_A
    config2["resource_master.block.lifetime"] = 300
    configs.append(config2)

    if run_test_many:
        for c in configs:
            # c['sim.seed'] = time.time()
            pp.pprint(c)
            simulate(copy.deepcopy(c), Top)

    if run_test_parallel:
        simulate_many(copy.deepcopy(configs), Top)

    for sched_conf_k, sched_conf_v in scheduler_configs.items():
        for task_conf_k, task_conf_v in task_configs.items():
            new_config = copy.deepcopy(config1)
            new_config.update(sched_conf_v)
            new_config.update(task_conf_v)
            workspace_name = "workspace_%s-%s" % (sched_conf_k, task_conf_k)
            new_config["sim.workspace"] = workspace_name
            configs.append(new_config)

    for i, c in enumerate(configs):
        try:
            # simulate(c, Top)
            pass
        except:
            print(i)
            print(c)

    # debug a config
    # for cfg in configs:
    #     # if "slow_release-low_cpu_high_dp"in cfg["sim.workspace"]:
    #     #     simulate(cfg, Top)
    #
    #     if "fast_release-low_cpu_high_dp"in cfg["sim.workspace"]:
    #         simulate(cfg, Top)<|MERGE_RESOLUTION|>--- conflicted
+++ resolved
@@ -11,7 +11,7 @@
 customer profiles.
 
 """
-WITH_PROFILE=0
+WITH_PROFILE = 0
 import time
 import heapq as hq
 from argparse import ArgumentParser
@@ -21,13 +21,14 @@
 import simpy
 import sys
 import timeit
+from datetime import datetime
 
 if WITH_PROFILE:
     import line_profiler
     import atexit
+
     profile = line_profiler.LineProfiler()
     atexit.register(profile.print_stats)
-
 
 from max_min_fairness import max_min_fair_allocation
 # from simpy import Container, Resource, Store, FilterStore, Event
@@ -62,7 +63,7 @@
 
 from desmod.simulation import (
     SimEnvironment,
-    SimStopEvent,)
+    SimStopEvent, )
 
 ALLOCATION_SUCCESS = "V"
 ALLOCATION_FAIL = "F"
@@ -179,25 +180,18 @@
         self.tasks = Tasks(self)
         self.resource_master = ResourceMaster(self)
         tick_seconds = self.env.config['resource_master.clock.tick_seconds']
-        if self.env.config['resource_master.block.lifetime'] and self.env.config['resource_master.clock.dpf_adaptive_tick']:
-            tick_seconds = max(tick_seconds, self.env.config['resource_master.block.lifetime']/100)
+        if self.env.config['resource_master.block.lifetime'] and self.env.config[
+            'resource_master.clock.dpf_adaptive_tick']:
+            tick_seconds = max(tick_seconds, self.env.config['resource_master.block.lifetime'] / 100)
         # tick_seconds = 0.5
         self.global_clock = Clock(tick_seconds, self)
         self.add_process(self.timeout_stop)
-    
+
     def timeout_stop(self):
         t0 = timeit.default_timer()
-<<<<<<< HEAD
-        while timeit.default_timer() - t0 < self.env.config['sim.runtime.timeout']*60:
+        while timeit.default_timer() - t0 < self.env.config['sim.runtime.timeout'] * 60:
             yield self.env.timeout(20)
         raise Exception('Simulation timeout %d min ' % self.env.config['sim.runtime.timeout'])
-=======
-        while timeit.default_timer() - t0 < 1 : #20*60:
-            yield self.env.timeout(20)
-        
-        self.env.until = SimStopEvent(self.env)
-        self.env.until.schedule()
->>>>>>> f2bcbc6c
 
     def connect_children(self):
         self.connect(self.tasks, 'resource_master')
@@ -369,7 +363,7 @@
 
             mail_box = self.resource_sched_mail_box
             # HACK using get is slow
-            msgs, mail_box.items= mail_box.items, []
+            msgs, mail_box.items = mail_box.items, []
             # msgs = list(mail_box.get(filter=lambda x: True).value for _ in range(len(mail_box.items)))
 
             resrc_release_msgs = []
@@ -475,7 +469,7 @@
                 if isinstance(m, int):
                     # assert m in self.dp_waiting_tasks.items
                     idx = self.dp_waiting_tasks.items.index(m, -msgs_amount - 10)
-                    new_arrival_tid.append( (idx, m))
+                    new_arrival_tid.append((idx, m))
                 else:
                     assert isinstance(m, list)
                     incremented_quota_idx.update(m)
@@ -485,13 +479,13 @@
             for _, new_task_id in new_arrival_tid:
                 assert self.task_state[new_task_id]['dominant_resource_share'] is None
 
-
             has_quota_increment = True if len(incremented_quota_idx) > 0 else False
             # update DRS of tasks if its demands has any incremented quota, or new comming tasks.
             quota_incre_upper_bound = max(incremented_quota_idx) if has_quota_increment else -1
             quota_incre_lower_bound = min(incremented_quota_idx) if has_quota_increment else -1
 
-            if self.env.config['resource_master.dp_policy.dpf_family.dominant_resource_share'] == DRS_DEFAULT and has_quota_increment:
+            if self.env.config[
+                'resource_master.dp_policy.dpf_family.dominant_resource_share'] == DRS_DEFAULT and has_quota_increment:
                 # iterate from newest task
                 for t_id in reversed(self.dp_waiting_tasks.items):
                     # update DRS
@@ -499,8 +493,9 @@
                     this_request = this_task['resource_request']
                     request_blk_upper_bound = this_request['block_idx'][-1]
                     request_blk_lower_bound = this_request['block_idx'][0]
-                    if not (request_blk_upper_bound< quota_incre_lower_bound or request_blk_lower_bound > quota_incre_upper_bound) \
-                        or this_task['dominant_resource_share'] is None:
+                    if not (
+                            request_blk_upper_bound < quota_incre_lower_bound or request_blk_lower_bound > quota_incre_upper_bound) \
+                            or this_task['dominant_resource_share'] is None:
                         # optimization
                         if self.is_dp_policy_dpft:
                             # only care newest blk, has least quota
@@ -527,7 +522,8 @@
                             else:
                                 self.task_state[t_id]['dominant_resource_share'] = max(resource_shares)
 
-            elif self.env.config['resource_master.dp_policy.dpf_family.dominant_resource_share'] == DRS_DEFAULT and not has_quota_increment:
+            elif self.env.config[
+                'resource_master.dp_policy.dpf_family.dominant_resource_share'] == DRS_DEFAULT and not has_quota_increment:
                 for _, new_task_id in new_arrival_tid:
                     this_task = self.task_state[new_task_id]
                     this_request = this_task["resource_request"]
@@ -571,7 +567,7 @@
                 permit_dp_task_order = sorted(enumerate(self.dp_waiting_tasks.items), reverse=False,
                                               key=lambda x: self.task_state[x[1]]['dominant_resource_share'])
             # optimization for no new quota case
-            elif len(new_arrival_tid) != 0 :
+            elif len(new_arrival_tid) != 0:
                 permit_dp_task_order = sorted(new_arrival_tid, reverse=False,
                                               key=lambda x: self.task_state[x[1]]['dominant_resource_share'])
 
@@ -592,7 +588,7 @@
                 task_demand_epsilon = this_request['epsilon']
 
                 for b_idx in task_demand_block_idx:
-                    if this_epoch_unused_quota[b_idx] + NUMERICAL_DELTA < task_demand_epsilon :
+                    if this_epoch_unused_quota[b_idx] + NUMERICAL_DELTA < task_demand_epsilon:
                         are_leading_tasks_ok = False
                         break
                 # task is permitted
@@ -606,7 +602,6 @@
                     dp_permitted_blk_ids.update(task_demand_block_idx)
                     dp_processed_task_idx.append(idx)
 
-
             # reject tasks after allocation
             dp_rejected_task_ids = []
             if has_quota_increment:
@@ -618,7 +613,7 @@
                         task_demand_epsilon = this_request['epsilon']
 
                         # HACK, this is an approximation for rejection performance
-                        old_demand_blk, new_demand_blk = task_demand_block_idx[0],task_demand_block_idx[-1]
+                        old_demand_blk, new_demand_blk = task_demand_block_idx[0], task_demand_block_idx[-1]
                         item = self.block_dp_storage.items[old_demand_blk]
                         if item['is_retired']:
                             if this_epoch_unused_quota[b_idx] < task_demand_epsilon:
@@ -626,7 +621,7 @@
                                 dp_rejected_task_ids.append(t_id)
                                 dp_processed_task_idx.append(idx)
 
-                        if not self.is_dp_policy_dpft and new_demand_blk!=old_demand_blk:
+                        if not self.is_dp_policy_dpft and new_demand_blk != old_demand_blk:
                             item = self.block_dp_storage.items[new_demand_blk]
                             if item['is_retired']:
                                 if this_epoch_unused_quota[b_idx] < task_demand_epsilon:
@@ -634,15 +629,13 @@
                                     dp_rejected_task_ids.append(t_id)
                                     dp_processed_task_idx.append(idx)
 
-
-
             # dequeue all permitted and rejected waiting tasks
             # HACK avoid calling get()
             dp_processed_task_idx.sort(reverse=True)
             for i in dp_processed_task_idx:
                 del self.dp_waiting_tasks.items[i]
             # .remove(tid)
-                # self.dp_waiting_tasks.get(filter=lambda tid_item: tid_item == tid)
+            # self.dp_waiting_tasks.get(filter=lambda tid_item: tid_item == tid)
 
     if WITH_PROFILE:
         scheduling_dp_loop = profile(scheduling_dp_loop)
@@ -722,14 +715,17 @@
         if self.is_dp_policy_fcfs:
             for i in resource_demand["block_idx"]:
                 # after admission control check, only need to handle numerical accuracy
-                self.block_dp_storage.items[i]["dp_container"].get(min(resource_demand["epsilon"], self.block_dp_storage.items[i]["dp_container"].level) )
+                self.block_dp_storage.items[i]["dp_container"].get(
+                    min(resource_demand["epsilon"], self.block_dp_storage.items[i]["dp_container"].level))
 
         # appliable to other policies controlled by another (centralized) processes
         if self.is_dp_policy_dpf or self.is_dp_policy_dpfa or self.is_dp_policy_dpft:
             if self.is_dp_policy_dpf or self.is_dp_policy_dpfa:
 
                 if self.is_dp_policy_dpf:
-                    self.debug(task_id, "fairshare epsilon: %0.2f" % (self.env.config['resource_master.block.init_epsilon'] / self.env.config['resource_master.dp_policy.dpf.denominator']))
+                    self.debug(task_id, "fairshare epsilon: %0.2f" % (
+                            self.env.config['resource_master.block.init_epsilon'] / self.env.config[
+                        'resource_master.dp_policy.dpf.denominator']))
                 this_task_retired_blocks = []
                 # quota increment
                 quota_increment_idx = []
@@ -759,10 +755,11 @@
                             age = self.env.now - self.block_dp_storage.items[i]["create_time"]
                             if age < self.env.config['resource_master.block.lifetime']:
                                 target_quota1 = age / self.env.config['resource_master.block.lifetime'] * \
-                                               self.env.config[
-                                                   "resource_master.block.init_epsilon"]
+                                                self.env.config[
+                                                    "resource_master.block.init_epsilon"]
                                 x = age / self.env.config['resource_master.block.lifetime']
-                                target_quota = ((x-1)/(-0.*x+1) + 1) * self.env.config["resource_master.block.init_epsilon"]
+                                target_quota = ((x - 1) / (-0. * x + 1) + 1) * self.env.config[
+                                    "resource_master.block.init_epsilon"]
                                 released_quota = self.env.config["resource_master.block.init_epsilon"] - \
                                                  self.block_dp_storage.items[i]['dp_container'].level
                                 # assert -NUMERICAL_DELTA < target_quota - target_quota1 < NUMERICAL_DELTA
@@ -790,11 +787,13 @@
             unused_dp = []
             for i, block in enumerate(self.block_dp_storage.items):
                 if i in resource_demand["block_idx"]:
-                    unused_dp.append( -round(block['dp_quota'].level, 2) )
+                    unused_dp.append(-round(block['dp_quota'].level, 2))
                 else:
-                    unused_dp.append( round(block['dp_quota'].level, 2) )
+                    unused_dp.append(round(block['dp_quota'].level, 2))
             if self.env.config['workload_test.enabled']:
-                self.debug(task_id, "unused dp quota after arrival: %s (negative sign denotes demanded block)" % pp.pformat(unused_dp))
+                self.debug(task_id,
+                           "unused dp quota after arrival: %s (negative sign denotes demanded block)" % pp.pformat(
+                               unused_dp))
 
             try:
                 t0 = self.env.now
@@ -802,7 +801,8 @@
                 self.debug(task_id, "grant_dp_permitted after ", timedelta(seconds=(self.env.now - t0)))
                 for i in resource_demand["block_idx"]:
                     # get_evt_block_mapping[
-                    self.block_dp_storage.items[i]["dp_quota"].get(min(resource_demand["epsilon"], self.block_dp_storage.items[i]["dp_quota"].level))
+                    self.block_dp_storage.items[i]["dp_quota"].get(
+                        min(resource_demand["epsilon"], self.block_dp_storage.items[i]["dp_quota"].level))
 
             except DpBlockRetiredError as err:
                 self.debug(task_id, "policy=%s, fail to acquire dp: %s" % (self.dp_policy, err.__repr__()))
@@ -1121,7 +1121,7 @@
                 self.init_blocks_ready.succeed()
                 if is_static_blocks:
                     self.debug('epsilon initial static data blocks: %s' % pp.pformat(
-                        [blk['dp_container'].capacity for blk in self.block_dp_storage.items ]))
+                        [blk['dp_container'].capacity for blk in self.block_dp_storage.items]))
                     return
                 else:
                     yield self.env.timeout(self.env.config["resource_master.block.arrival_interval"])
@@ -1175,7 +1175,7 @@
                     lvl = cn.level
                     cn.get(lvl)
                     assert quota.level + lvl < quota.capacity + NUMERICAL_DELTA
-                    lvl = min(lvl , quota.capacity - quota.level)
+                    lvl = min(lvl, quota.capacity - quota.level)
                     quota.put(lvl)
                     assert cn.level == 0
                     self.dp_sched_mail_box.put([b_idx])
@@ -1187,7 +1187,7 @@
 
             self.block_dp_storage.put(block_item)
             self.unused_dp.put(total_dp)
-            self.debug( "new data block %d created" % cur_block_id)
+            self.debug("new data block %d created" % cur_block_id)
 
             if self.is_dp_policy_rate:
                 self.env.process(self.scheduling_dp_subloop_rate_release(cur_block_id))
@@ -1212,14 +1212,15 @@
         # verify able to commit
         for i in block_idx:
             this_container = self.block_dp_storage.items[i]["dp_container"]
-            assert epsilon <= this_container.capacity or (epsilon - this_container.capacity < NUMERICAL_DELTA and this_container.level==0)
+            assert epsilon <= this_container.capacity or (
+                    epsilon - this_container.capacity < NUMERICAL_DELTA and this_container.level == 0)
             # tolerate small numerical inaccuracy
             assert (this_container.level + epsilon) < this_container.capacity + NUMERICAL_DELTA
 
         for i in block_idx:
             this_container = self.block_dp_storage.items[i]["dp_container"]
             this_container.capacity = max(this_container.capacity - epsilon, this_container.level)
-        committed_amount = min(epsilon * len(block_idx),self.unused_dp.level)
+        committed_amount = min(epsilon * len(block_idx), self.unused_dp.level)
         self.unused_dp.get(committed_amount)
         self.committed_dp.put(committed_amount)
         unused_dp = []
@@ -1227,21 +1228,21 @@
         if self.is_dp_policy_dpf or self.is_dp_policy_dpft or self.is_dp_policy_dpfa:
             for i, block in enumerate(self.block_dp_storage.items):
                 if i in block_idx:
-                    unused_dp.append(-round(block['dp_quota'].level, 2) )
+                    unused_dp.append(-round(block['dp_quota'].level, 2))
                 else:
                     unused_dp.append(round(block['dp_quota'].level, 2))
             if self.env.config['workload_test.enabled']:
-                self.debug("unused dp quota after commit: %s (negative sign denotes committed block)" % pp.pformat(unused_dp))
+                self.debug(
+                    "unused dp quota after commit: %s (negative sign denotes committed block)" % pp.pformat(unused_dp))
         else:
             for i, block in enumerate(self.block_dp_storage.items):
                 # uncommitted dp
                 if i in block_idx:
-                    unused_dp.append( -round(block['dp_container'].capacity, 2))
+                    unused_dp.append(-round(block['dp_container'].capacity, 2))
                 else:
-                    unused_dp.append( round(block['dp_container'].capacity, 2))
+                    unused_dp.append(round(block['dp_container'].capacity, 2))
             if self.env.config['workload_test.enabled']:
                 self.debug("unused dp after commit: %s (negative sign denotes committed block)" % pp.pformat(unused_dp))
-
 
     def get_result_hook(self, result):
         if self.env.tracemgr.vcd_tracer.enabled:
@@ -1347,7 +1348,7 @@
         num_cpu_min = 1 if "task.demand.num_cpu.min" not in self.env.config else self.env.config[
             'task.demand.num_cpu.min']
         if self.env.config.get('task.demand.num_cpu.constant') is not None:
-            #self.debug("task cpu demand is fix %d " % self.env.config['task.demand.num_cpu.constant'])
+            # self.debug("task cpu demand is fix %d " % self.env.config['task.demand.num_cpu.constant'])
             assert isinstance(self.env.config['task.demand.num_cpu.constant'], int)
             self.cpu_dist = lambda: self.env.config['task.demand.num_cpu.constant']
         else:
@@ -1371,18 +1372,18 @@
             self.completion_time_dist = partial(self.load_rand.randint, completion_time_min,
                                                 self.env.config['task.completion_time.max'])
         choose_one = lambda *kargs, **kwargs: self.load_rand.choices(*kargs, **kwargs)[0]
-        e_mice_fraction =  self.env.config['task.demand.epsilon.mice_percentage']   /100
-
-        self.epsilon_dist = partial(choose_one, (1e-3,1e-1), (e_mice_fraction, 1-e_mice_fraction) )
-            # self.load_rand.uniform, 0, self.env.config['resource_master.block.init_epsilon'] / self.env.config[
-            #     'task.demand.epsilon.mean_tasks_per_block'] * 2
+        e_mice_fraction = self.env.config['task.demand.epsilon.mice_percentage'] / 100
+
+        self.epsilon_dist = partial(choose_one, (1e-3, 1e-1), (e_mice_fraction, 1 - e_mice_fraction))
+        # self.load_rand.uniform, 0, self.env.config['resource_master.block.init_epsilon'] / self.env.config[
+        #     'task.demand.epsilon.mean_tasks_per_block'] * 2
         # )
 
         # num_blocks_mu = self.env.config['task.demand.num_blocks.mu']
         # num_blocks_sigma = self.env.config['task.demand.num_blocks.sigma']
-        block_mice_fraction =  self.env.config['task.demand.num_blocks.mice_percentage']   /100
-        self.num_blocks_dist = partial(choose_one, (1, 100), (block_mice_fraction, 1-block_mice_fraction ))
-            # self.load_rand.normalvariate, num_blocks_mu, num_blocks_sigma
+        block_mice_fraction = self.env.config['task.demand.num_blocks.mice_percentage'] / 100
+        self.num_blocks_dist = partial(choose_one, (1, 100), (block_mice_fraction, 1 - block_mice_fraction))
+        # self.load_rand.normalvariate, num_blocks_mu, num_blocks_sigma
         # )
 
     def generate_tasks_loop(self):
@@ -1449,10 +1450,11 @@
              memory_demand):
         num_blocks_demand = end_block_idx - start_block_idx + 1
         if self.env.config['workload_test.enabled']:
-            self.debug(task_id, 'DP demand epsilon=%.2f for blocks No. %s ' % (epsilon, list(range(start_block_idx, end_block_idx+1)) ))
+            self.debug(task_id, 'DP demand epsilon=%.2f for blocks No. %s ' % (
+                epsilon, list(range(start_block_idx, end_block_idx + 1))))
         else:
             self.debug(task_id, 'DP demand epsilon=%.2f for blocks No. %s ' % (
-            epsilon,range(start_block_idx, end_block_idx).__repr__()))
+                epsilon, range(start_block_idx, end_block_idx).__repr__()))
         self.task_unpublished_count.put(1)
         self.task_ungranted_count.put(1)
         self.task_sleeping_count.put(1)
@@ -1617,6 +1619,7 @@
             assert isinstance(self.resource_master.task_state[task_id]["task_completion_timestamp"], (float, int))
             assert isinstance(self.resource_master.task_state[task_id]["task_publish_timestamp"],
                               (float, NoneType, int))
+
             def insert_db():
                 self.db.execute(
                     'INSERT INTO tasks '
@@ -1630,6 +1633,7 @@
                      self.resource_master.task_state[task_id]["task_completion_timestamp"],
                      self.resource_master.task_state[task_id]["task_publish_timestamp"]),
                 )
+
             try:
                 insert_db()
             except Exception as e:
@@ -1718,7 +1722,7 @@
         'task.demand.epsilon.mice_percentage': 50.0,
         'task.demand.epsilon.mean_tasks_per_block': 15,
 
-        'task.completion_time.constant': 0, # finish immediately
+        'task.completion_time.constant': 0,  # finish immediately
         # max : half of capacity
         'task.completion_time.max': 100,
         # 'task.completion_time.min': 10,
@@ -1734,11 +1738,12 @@
         'resource_master.block.init_epsilon': 1.0,
         'resource_master.block.arrival_interval': 10,
         'resource_master.block.is_static': False,
-        'resource_master.block.init_amount': 1, # for block elephant demand
+        'resource_master.block.init_amount': 1,  # for block elephant demand
         # 'resource_master.dp_policy': DP_POLICY_RATE_LIMIT,
         'resource_master.block.lifetime': 10 * 10,  # policy level param
         'resource_master.dp_policy.dpf_family.dominant_resource_share': DRS_DEFAULT,  # DRS_L2
-        'resource_master.dp_policy.dpf_family.grant_top_small': False,  # only continous leading small tasks in queue are granted
+        'resource_master.dp_policy.dpf_family.grant_top_small': False,
+        # only continous leading small tasks in queue are granted
 
         # 'resource_master.dp_policy': FCFS_POLICY,
         'resource_master.dp_policy': DP_POLICY_DPF,
@@ -1757,10 +1762,7 @@
         'sim.dot.colorscheme': 'blues5',
         'sim.dot.enable': False,
         'sim.duration': '700 s',
-<<<<<<< HEAD
-        'sim.runtime.timeout': 20, # in min
-=======
->>>>>>> f2bcbc6c
+        'sim.runtime.timeout': 20,  # in min
         # 'sim.duration': '10 s',
         'sim.gtkw.file': 'sim.gtkw',
         'sim.gtkw.live': False,
@@ -1773,39 +1775,40 @@
         'sim.vcd.dump_file': 'sim_dp.vcd',
         'sim.vcd.enable': False,
         'sim.vcd.persist': False,
-        'sim.workspace': 'trade_off_analysis/workspace_1block',
+        'sim.workspace': 'trade_off_analysis/workspace %s' % datetime.now().strftime("%m-%d-%HH-%M-%S"),
         'sim.workspace.overwrite': True,
 
     }
     is_single_block = True
 
-    b_genintvl = config['resource_master.block.arrival_interval'] # 10 sec
+    b_genintvl = config['resource_master.block.arrival_interval']  # 10 sec
     # load: contention from low to high
     # 2 ^ (-1.5 ^ x)
     # mice >~= half
 
     # option 2
     if is_single_block:
-        blk_nr_mice_pct = [ 100 ] # all block mice
+        blk_nr_mice_pct = [100]  # all block mice
     else:
         # 99.5 - 0.27 %
         # blk_nr_mice_pct = [ (1- 2 ** (- 1.5** i )) for i in (5,4,3,2,1,0,-1,-2)]
         blk_nr_mice_pct = [95, 75, 50, 25, 5]  # all block mice
 
     # epsilon_mice_pct = [ (1 - 2 ** (- 1.5** i ) )for i in (5,4,3,2,1,0,-1,-2)]
-    epsilon_mice_pct = [ 95, 75, 50, 25 ,5 ]
+    epsilon_mice_pct = [95, 75, 50, 25, 5]
 
     if is_single_block:
         # option 2
         t_intvl = [1, ]  # treat as time unit
     else:
         # [1, 7,   53, 143, 387, 1046] per b_genintvl
-        t_intvl =[b_genintvl * (2.7**-i) for i in (0, 2, 4 ,6,7)]
+        t_intvl = [b_genintvl * (2.7 ** -i) for i in (0, 2, 4, 6, 7)]
 
 
     def load_filter(conf):
         # assert stress_factor in ("blk_nr","epsilon","task_arrival" )
-        blk_nr_filter = lambda c: c['task.demand.epsilon.mice_percentage']== epsilon_mice_pct[0] and c['task.arrival_interval'] == t_intvl[0]
+        blk_nr_filter = lambda c: c['task.demand.epsilon.mice_percentage'] == epsilon_mice_pct[0] and c[
+            'task.arrival_interval'] == t_intvl[0]
         epsilon_filter = lambda c: c['task.demand.num_blocks.mice_percentage'] == blk_nr_mice_pct[0] and c[
             'task.arrival_interval'] == t_intvl[0]
         task_arrival_filter = lambda c: c['task.demand.epsilon.mice_percentage'] == epsilon_mice_pct[0] and c[
@@ -1813,11 +1816,16 @@
 
         # filters = {"blk_nr":blk_nr_filter, "epsilon":epsilon_filter, "task_arrival":task_arrival_filter}
         return blk_nr_filter(conf) or epsilon_filter(conf) or task_arrival_filter(conf)
+
+
     flip_coin = random.Random(x=23425453)
+
+
     def sparse_load_filter(conf):
 
         # idx_sum = sum(blk_nr_mice_pct.index(conf[ 'task.demand.num_blocks.mice_percentage' ]) + epsilon_mice_pct.index(conf[ 'task.demand.epsilon.mice_percentage' ]) + t_intvl.index(conf[ 'task.arrival_interval']))
-        return flip_coin.randint(0,9) in (3,6)
+        return flip_coin.randint(0, 9) in (3, 6)
+
 
     if is_single_block:
         # assume 1 sec interarrival
@@ -1827,40 +1835,38 @@
     else:
         # policy
         # 0.25 - 256
-        b_lifeintvl = [b_genintvl * (4 ** i) for i in (-1, 0, 1, 2, 3, 4, 5 )]
-
+        b_lifeintvl = [b_genintvl * (4 ** i) for i in (-1, 0, 1, 2, 3, 4, 5)]
 
     # policy, T, N
-    dpf_t_factors = zip(repeat(DP_POLICY_DPF_T), b_lifeintvl, repeat(None) )
-
+    dpf_t_factors = zip(repeat(DP_POLICY_DPF_T), b_lifeintvl, repeat(None))
 
     if is_single_block:
         # option 2
         #   [1, 2, 4, 8, 16, 32, 64, 128, 256, 512, 1024, 2048, 4096, 8192]
-        b_N_total = [int (2 ** i) for i in (0, 1, 2, 3, 4,5,6,7,8,9,10,11,12,13)]
+        b_N_total = [int(2 ** i) for i in (0, 1, 2, 3, 4, 5, 6, 7, 8, 9, 10, 11, 12, 13)]
     else:
         # 1-4096
-        b_N_total = [(4 ** i) for i in (0, 1, 2, 3, 4, 5,6 )]
+        b_N_total = [(4 ** i) for i in (0, 1, 2, 3, 4, 5, 6)]
 
     if is_single_block:
         is_static_block = True
     else:
         is_static_block = False
-    dpf_n_factors = zip(repeat(DP_POLICY_DPF), repeat(None),  b_N_total )
-
-<<<<<<< HEAD
-    factors = [ (['sim.duration'], [['9000 s']]),
-                (['resource_master.block.is_static'], [[is_static_block]]),
-=======
-    factors = [ (['sim.duration'], [['2000 s']]),
->>>>>>> f2bcbc6c
-                (['task.demand.num_blocks.mice_percentage'], [[i] for i in blk_nr_mice_pct]),
+    dpf_n_factors = zip(repeat(DP_POLICY_DPF), repeat(None), b_N_total)
+    if is_single_block:
+        sim_duration = round(max(b_lifeintvl) * 1.1)
+    else:
+        sim_duration = b_genintvl * 150  # 10 sec *
+
+    factors = [(['sim.duration'], [['%d s' % sim_duration]]),
+               (['resource_master.block.is_static'], [[is_static_block]]),
+               (['task.demand.num_blocks.mice_percentage'], [[i] for i in blk_nr_mice_pct]),
                (['task.demand.epsilon.mice_percentage'], [[i] for i in epsilon_mice_pct]),
-               (['task.arrival_interval'],   [[i] for i in t_intvl]),
-        (['resource_master.dp_policy', 'resource_master.block.lifetime', 'resource_master.dp_policy.dpf.denominator'  ], chain( [[DP_POLICY_FCFS, None,None],], dpf_t_factors, dpf_n_factors)), #
-    ]
-
-
+               (['task.arrival_interval'], [[i] for i in t_intvl]),
+               (['resource_master.dp_policy', 'resource_master.block.lifetime',
+                 'resource_master.dp_policy.dpf.denominator'],
+                chain([[DP_POLICY_FCFS, None, None], ], dpf_t_factors, dpf_n_factors)),  #
+               ]
 
     parser = ArgumentParser()
     parser.add_argument(
@@ -1887,7 +1893,7 @@
     apply_user_overrides(config, args.config_overrides)
     # factors = parse_user_factors(config, args.factors)
     if factors and run_factor:
-        simulate_factors(config, factors, Top, )# config_filter=sparse_load_filter)
+        simulate_factors(config, factors, Top, )  # config_filter=sparse_load_filter)
 
     if run_test_single:
         pp.pprint(config)
@@ -1953,7 +1959,7 @@
     config2 = copy.deepcopy(config1)
     config2["sim.workspace"] = "workspace_dpf"
     config2["resource_master.dp_policy"] = DP_POLICY_DPF
-    config2["resource_master.dp_policy.dpf.denominator"] = 30 # inter arrival is 10 sec
+    config2["resource_master.dp_policy.dpf.denominator"] = 30  # inter arrival is 10 sec
     configs.append(config2)
 
     config2 = copy.deepcopy(config1)
